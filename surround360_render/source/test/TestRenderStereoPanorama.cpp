/**
* Copyright (c) 2016-present, Facebook, Inc.
* All rights reserved.
*
* This source code is licensed under the BSD-style license found in the
* LICENSE_render file in the root directory of this subproject. An additional grant
* of patent rights can be found in the PATENTS file in the same directory.
*/

#include <fstream>
#include <iostream>
#include <map>
#include <string>
#include <thread>
#include <vector>

#include "Camera.h"
#include "CameraMetadata.h"
#include "ColorAdjustmentSampleLogger.h"
#include "CvUtil.h"
#include "Filter.h"
#include "ImageWarper.h"
#include "IntrinsicCalibration.h"
#include "MathUtil.h"
#include "MonotonicTable.h"
#include "NovelView.h"
#include "OpticalFlowFactory.h"
#include "OpticalFlowVisualization.h"
#include "PoleRemoval.h"
#include "SideCameraBrightnessAdjustment.h"
#include "StringUtil.h"
#include "SystemUtil.h"
#include "VrCamException.h"

#include <gflags/gflags.h>
#include <glog/logging.h>

using namespace cv;
using namespace std;
using namespace surround360;
using namespace surround360::calibration;
using namespace surround360::math_util;
using namespace surround360::optical_flow;
using namespace surround360::util;
using namespace surround360::warper;
using namespace surround360::color_adjust;

DEFINE_string(src_intrinsic_param_file,   "",             "path to read intrinsic matrices");
DEFINE_string(rig_json_file,              "",             "path to json file drescribing camera array");
DEFINE_string(ring_rectify_file,          "NONE",         "path to rectification transforms file for ring of cameras");
DEFINE_string(imgs_dir,                   "",             "path to folder of images with names matching cameras in the rig file");
DEFINE_string(output_data_dir,            "",             "path to write spherical projections for debugging");
DEFINE_string(prev_frame_data_dir,        "NONE",         "path to data for previous frame; used for temporal regularization");
DEFINE_string(output_cubemap_path,        "",             "path to write output oculus 360 cubemap");
DEFINE_string(output_equirect_path,       "",             "path to write output oculus 360 cubemap");
DEFINE_double(interpupilary_dist,         6.4,            "separation of eyes for stereo, spherical_in whatever units the rig json uses.");
DEFINE_int32(side_alpha_feather_size,     100,            "alpha feather for projection of side cameras to spherical coordinates");
DEFINE_int32(std_alpha_feather_size,      31,             "alpha feather for all other purposes. must be odd");
DEFINE_bool(save_debug_images,            false,          "if true, lots of debug images are generated");
DEFINE_double(sharpenning,                0.0f,           "0.0 to 1.0 amount of sharpenning");
DEFINE_bool(enable_top,                   false,          "is there a top camera?");
DEFINE_bool(enable_bottom,                false,          "are there two bottom cameras?");
DEFINE_bool(enable_pole_removal,          false,          "if true, pole removal masks are used; if false, primary bottom camera is used");
DEFINE_string(bottom_pole_masks_dir,      "",             "path to bottom camera pole masks dir");
DEFINE_string(side_flow_alg,              "pixflow_low",  "which optical flow algorithm to use for sides");
DEFINE_string(polar_flow_alg,             "pixflow_low",  "which optical flow algorithm to use for top/bottom warp with sides");
DEFINE_string(poleremoval_flow_alg,       "pixflow_low",  "which optical flow algorithm to use for pole removal with secondary bottom camera");
DEFINE_double(zero_parallax_dist,         10000.0,        "distance where parallax is zero");
DEFINE_int32(eqr_width,                   256,            "width of spherical projection image (0 to 2pi)");
DEFINE_int32(eqr_height,                  128,            "height of spherical projection image (0 to pi)");
DEFINE_int32(final_eqr_width,             3480,           "resize before stacking stereo equirect width");
DEFINE_int32(final_eqr_height,            960,            "resize before stacking stereo equirect height");
DEFINE_int32(cubemap_width,               1536,           "face width of output cubemaps");
DEFINE_int32(cubemap_height,              1536,           "face height of output cubemaps");
DEFINE_string(cubemap_format,             "video",        "either video or photo");
DEFINE_string(brightness_adjustment_dest, "",             "if non-empty, a brightness adjustment file will be written to this path");
DEFINE_string(brightness_adjustment_src,  "",             "if non-empty, a brightness level adjustment file will be read from this path");
DEFINE_bool(enable_render_coloradjust,    false,          "if true, color and brightness of images will be automatically adjusted to make smoother blends (in the renderer, not in the ISP step)");
DEFINE_bool(new_rig_format,               false,          "use new rig and camera json format");

const Camera::Vector3 kGlobalUp = Camera::Vector3::UnitZ();

// represents either new or old rig format depending on FLAGS_new_rig_format
struct RigDescription {
  // new format fields
  Camera::Rig rig;
  Camera::Rig rigSideOnly;

  // old format fields
  float cameraRingRadius;
  vector<CameraMetadata> camModelArrayWithTop;
  vector<CameraMetadata> camModelArray;
  vector<Mat> sideCamTransforms;

  RigDescription(const string& filename, bool useNewFormat);

  bool isNewFormat() const { return !rig.empty(); }

  // find the camera that is closest to pointing in the provided direction
  // ignore those with excessive distance from the camera axis to the rig center
  const Camera& findCameraByDirection(
      const Camera::Vector3& direction,
      const Camera::Real distCamAxisToRigCenterMax = 1.0) const {
    CHECK(isNewFormat());
    const Camera* best = nullptr;
    for (const Camera& camera : rig) {
      if (best == nullptr ||
          best->forward().dot(direction) < camera.forward().dot(direction)) {
        if (distCamAxisToRigCenter(camera) <= distCamAxisToRigCenterMax) {
          best = &camera;
        }
      }
    }
    return *CHECK_NOTNULL(best);
  }

  // find the camera with the largest distance from camera axis to rig center
  const Camera& findLargestDistCamAxisToRigCenter() const {
    CHECK(isNewFormat());
    const Camera* best = &rig.back();
    for (const Camera& camera : rig) {
      if (distCamAxisToRigCenter(camera) > distCamAxisToRigCenter(*best)) {
        best = &camera;
      }
    }
    return *best;
  }

  string getTopCameraId() const {
    return isNewFormat()
      ? findCameraByDirection(kGlobalUp).id
      : getTopCamModel(camModelArrayWithTop).cameraId;
  }

  string getBottomCameraId() const {
    return isNewFormat()
      ? findCameraByDirection(-kGlobalUp).id
      : getBottomCamModel(camModelArrayWithTop).cameraId;
  }

  string getBottomCamera2Id() const {
    return isNewFormat()
      ? findLargestDistCamAxisToRigCenter().id
      : getBottomCamModel2(camModelArrayWithTop).cameraId;
  }

  int getSideCameraCount() const {
    return isNewFormat() ? rigSideOnly.size() : camModelArray.size();
  }

  string getSideCameraId(const int idx) const {
    return isNewFormat() ? rigSideOnly[idx].id : camModelArray[idx].cameraId;
  }

  float getRingRadius() const {
    return isNewFormat() ? rigSideOnly[0].position.norm() : cameraRingRadius;
  }

  vector<Mat> loadSideCameraImages(const string& imageDir) const {
    const string extension = getImageFileExtension(imageDir);

    VLOG(1) << "loadSideCameraImages spawning threads";
    vector<std::thread> threads;
    vector<Mat> images(getSideCameraCount());
    for (int i = 0; i < getSideCameraCount(); ++i) {
      const string imageFilename = getSideCameraId(i) + "." + extension;
      const string imagePath = imageDir + "/" + imageFilename;
      VLOG(1) << "imagePath = " << imagePath;
      threads.emplace_back(
        imreadInStdThread,
        imagePath,
        CV_LOAD_IMAGE_COLOR,
        &(images[i])
      );
    }
    for (auto& thread : threads) {
      thread.join();
    }

    return images;
  }

private:
  static Camera::Real distCamAxisToRigCenter(const Camera& camera) {
    return camera.rig(camera.principal).distance(Camera::Vector3::Zero());
  }
};

RigDescription::RigDescription(const string& filename, const bool useNewFormat) {
  if (useNewFormat) {
    rig = Camera::loadRig(filename);
    for (const Camera& camera : rig) {
      if (camera.group.find("side") != string::npos) {
        rigSideOnly.emplace_back(camera);
      }
    }
  } else {
    requireArg(FLAGS_src_intrinsic_param_file, "src_intrinsic_param_file");
    // load camera meta data and source images
    VLOG(1) << "Reading camera model json";
    camModelArrayWithTop =
      readCameraProjectionModelArrayFromJSON(
        filename,
        cameraRingRadius);

    VLOG(1) << "Verifying image filenames";
    verifyImageDirFilenamesMatchCameraArray(camModelArrayWithTop, FLAGS_imgs_dir);

    VLOG(1) << "Removing top and bottom cameras";
    camModelArray =
      removeTopAndBottomFromCamArray(camModelArrayWithTop);

    // read bundle adjustment for side cameras
    if (FLAGS_ring_rectify_file == "NONE") {
      LOG(WARNING) << "No ring rectification file specified";
      for (int i = 0; i < camModelArray.size(); ++i) {
        sideCamTransforms.push_back(Mat());
      }
    } else {
      VLOG(1) << "Reading ring rectification file: " << FLAGS_ring_rectify_file;
      FileStorage fileStorage(FLAGS_ring_rectify_file, FileStorage::READ);
      if (!fileStorage.isOpened()) {
        throw VrCamException("file read failed: " + FLAGS_ring_rectify_file);
      }

      for (int i = 0; i < camModelArray.size(); ++i) {
        Mat transformForCamI;
        fileStorage[camModelArray[i].cameraId] >> transformForCamI;
        sideCamTransforms.push_back(transformForCamI);
      }
    }
  }

  // validation
  CHECK_EQ(useNewFormat, isNewFormat());
  CHECK_NE(getSideCameraCount(), 0);

  if (FLAGS_eqr_width % getSideCameraCount() != 0) {
    VLOG(1) << "Number of side cameras:" << getSideCameraCount();
    VLOG(1) << "Suggested widths:";
    for (int i = FLAGS_eqr_width * 0.9; i < FLAGS_eqr_width * 1.1; ++i) {
      if (i % getSideCameraCount() == 0) {
        VLOG(1) << i;
      }
    }
    throw VrCamException("eqr_width must be evenly divisible by the number of cameras");
  }

}

// sample the camera's fov cone to find the closest point to the image center
float approximateUsablePixelsRadius(const Camera& camera) {
  const Camera::Real fov = camera.getFov();
  const Camera::Real kStep = 2 * M_PI / 10.0;
  Camera::Real result = camera.resolution.norm();
  for (Camera::Real a = 0; a < 2 * M_PI; a += kStep) {
    Camera::Vector3 ortho = cos(a) * camera.right() + sin(a) * camera.up();
    Camera::Vector3 direction = cos(fov) * camera.forward() + sin(fov) * ortho;
    Camera::Vector2 pixel = camera.pixel(camera.position + direction);
    result = min(result, (pixel - camera.resolution / 2.0).norm());
  }
  return result;
}

// measured in radians from forward
float approximateFov(const Camera& camera, const bool vertical) {
  Camera::Vector2 a = camera.principal;
  Camera::Vector2 b = camera.principal;
  if (vertical) {
    a.y() = 0;
    b.y() = camera.resolution.y();
  } else {
    a.x() = 0;
    b.x() = camera.resolution.x();
  }
  return acos(max(
    camera.rig(a).direction().dot(camera.forward()),
    camera.rig(b).direction().dot(camera.forward())));
}

// measured in radians from forward
float approximateFov(const Camera::Rig& rig, const bool vertical) {
  float result = 0;
  for (const auto& camera : rig) {
    result = std::max(result, approximateFov(camera, vertical));
  }
  return result;
}

// project the image of a single camera into spherical coordinates
void projectCamImageToSphericalThread(
    float brightnessAdjustment,
    Mat* intrinsic,
    Mat* distCoeffs,
    const CameraMetadata* cam,
    const Mat* perspectiveTransform,
    Mat* camImage,
    Mat* outProjectedImage) {

  Mat projectedImage;
  if (cam->isFisheye) {
    VLOG(1) << "Projecting fisheye camera";
    projectedImage = sideFisheyeToSpherical(
      *camImage,
      *cam,
      FLAGS_eqr_width * (cam->fovHorizontal / 360.0),
      FLAGS_eqr_height * ((cam->fovHorizontal / cam->aspectRatioWH) / 180.0));
  } else {
    VLOG(1) << "Projecting non-fisheye camera";
    const bool skipUndistort = (FLAGS_src_intrinsic_param_file == "NONE");
    projectedImage = undistortToSpherical(
      cam->fovHorizontal,
      cam->fovHorizontal / cam->aspectRatioWH,
      FLAGS_eqr_width * (cam->fovHorizontal / 360.0),
      FLAGS_eqr_height * ((cam->fovHorizontal / cam->aspectRatioWH) / 180.0),
      *intrinsic,
      *distCoeffs,
      *perspectiveTransform,
      *camImage,
      FLAGS_side_alpha_feather_size,
      skipUndistort);
  }

  // if we got a non-zero brightness adjustment, apply it
  if (FLAGS_enable_render_coloradjust && brightnessAdjustment != 0.0f) {
    projectedImage = addBrightnessAndClamp(
      projectedImage, brightnessAdjustment);
  }

  *outProjectedImage = projectedImage;
}

void projectSideToSpherical(
    Mat& dst,
    const Mat& src,
    const Camera& camera,
    const float leftAngle,
    const float rightAngle,
    const float topAngle,
    const float bottomAngle,
    const float brightnessAdjust) {
  // convert, clone or reference, as needed
  Mat tmp = src;
  if (src.channels() == 3) {
    cvtColor(src, tmp, CV_BGR2BGRA);
  } else if (FLAGS_side_alpha_feather_size) {
    tmp = src.clone();
  }
  // feather
  if (FLAGS_side_alpha_feather_size) {
    for (int y = 0; y < FLAGS_side_alpha_feather_size; ++y) {
      const uint8_t alpha =
        255.0f * float(y + 0.5f) / float(FLAGS_side_alpha_feather_size);
      for (int x = 0; x < tmp.cols; ++x) {
        tmp.at<Vec4b>(y, x)[3] = alpha;
        tmp.at<Vec4b>(tmp.rows - 1 - y, x)[3] = alpha;
      }
    }
  }
  // remap
  bicubicRemapToSpherical(
    dst,
    tmp,
    camera,
    leftAngle,
    rightAngle,
    topAngle,
    bottomAngle);
  // adjust brightness
  if (FLAGS_enable_render_coloradjust && brightnessAdjust != 0.0f) {
    dst += Scalar(brightnessAdjust, brightnessAdjust, brightnessAdjust, 0);
  }
}

// project all of the (side) cameras' images into spherical coordinates
void projectSphericalCamImages(
      const RigDescription& rig,
      const string& imagesDir,
      vector<Mat>& projectionImages) {

  VLOG(1) << "Projecting side camera images to spherical coordinates";

  const double startLoadCameraImagesTime = getCurrTimeSec();
  vector<Mat> camImages = rig.loadSideCameraImages(imagesDir);
  const double endLoadCameraImagesTime = getCurrTimeSec();
  VLOG(1) << "Time to load images from file: "
    << endLoadCameraImagesTime - startLoadCameraImagesTime
    << " sec";

  // if we got intrinsic lens parameters, read them to correct distortion
  Mat intrinsic, distCoeffs;
  if (FLAGS_src_intrinsic_param_file == "NONE") {
    VLOG(1) << "src_intrinsic_param_file = NONE. no intrinsics loaded";
  } else {
    FileStorage fileStorage(FLAGS_src_intrinsic_param_file, FileStorage::READ);
    if (fileStorage.isOpened()) {
      fileStorage["intrinsic"] >> intrinsic;
      fileStorage["distCoeffs"] >> distCoeffs;
    } else {
      throw VrCamException("file read failed: " + FLAGS_src_intrinsic_param_file);
    }
  }

  // if we got a brightness adjustments file, read the values
  vector<float> brightnessAdjustments(rig.getSideCameraCount(), 0.0f);
  if (FLAGS_enable_render_coloradjust &&
      !FLAGS_brightness_adjustment_src.empty()){
    LOG(INFO) << "reading brightness adjustment file: "
      << FLAGS_brightness_adjustment_src;
    ifstream brightnessAdjustFile(FLAGS_brightness_adjustment_src);
    if (!brightnessAdjustFile) {
      throw VrCamException(
        "file read failed: " + FLAGS_brightness_adjustment_src);
    }
    const string strData(
      (istreambuf_iterator<char>(brightnessAdjustFile)),
      istreambuf_iterator<char>());
    vector<string> brightnessStrs = stringSplit(strData , ',');
    if (brightnessStrs.size() != rig.getSideCameraCount()) {
      throw VrCamException(
        "expected number of brightness adjustment values to match number of "
        "side cameras. got # cameras = " + to_string(rig.getSideCameraCount()) +
        " and # brightness adjustments = " +
        to_string(brightnessAdjustments.size()));
    }
    for (int i = 0; i < brightnessStrs.size(); ++i) {
      brightnessAdjustments[i] = std::stof(brightnessStrs[i]);
    }
  }

  projectionImages.resize(camImages.size());
<<<<<<< HEAD
  /*vector<std::thread> threads;
  for (int camIdx = 0; camIdx < camImages.size(); ++camIdx) {
    if (rig.isNewFormat()) {
      float hRadians = toRadians(FLAGS_side_camera_h_fov_deg);
      float vRadians = toRadians(FLAGS_side_camera_v_fov_deg);
=======
  vector<std::thread> threads;
  if (rig.isNewFormat()) {
    const float hRadians = 2 * approximateFov(rig.rigSideOnly, false);
    const float vRadians = 2 * approximateFov(rig.rigSideOnly, true);
    for (int camIdx = 0; camIdx < camImages.size(); ++camIdx) {
      const Camera& camera = rig.rigSideOnly[camIdx];
>>>>>>> 11a442ac
      projectionImages[camIdx].create(
        FLAGS_eqr_height * vRadians / M_PI,
        FLAGS_eqr_width * hRadians / (2 * M_PI),
        CV_8UC4);
      // the negative sign here is so the camera array goes clockwise
      float direction = -float(camIdx) / float(camImages.size()) * 2.0f * M_PI;
      threads.emplace_back(
        projectSideToSpherical,
        ref(projectionImages[camIdx]),
        cref(camImages[camIdx]),
        cref(camera),
        direction + hRadians / 2,
        direction - hRadians / 2,
        vRadians / 2,
        -vRadians / 2,
        brightnessAdjustments[camIdx]);
    }
  } else {
    for (int camIdx = 0; camIdx < camImages.size(); ++camIdx) {
      threads.emplace_back(
      projectCamImageToSphericalThread,
      brightnessAdjustments[camIdx],
      &intrinsic,
      &distCoeffs,
        &rig.camModelArray[camIdx],
        &rig.sideCamTransforms[camIdx],
      &camImages[camIdx],
      &projectionImages[camIdx]
      );
  }
  }
  for (std::thread& t : threads) { t.join(); }*/
  
  //[mbs]
  int camIdx;
#pragma omp parallel for private(camIdx) schedule(static,1)
  for (camIdx = 0; camIdx < camImages.size(); ++camIdx) {
    if (rig.isNewFormat()) {
      float hRadians = toRadians(FLAGS_side_camera_h_fov_deg);
      float vRadians = toRadians(FLAGS_side_camera_v_fov_deg);
      projectionImages[camIdx].create(
        FLAGS_eqr_height * vRadians / M_PI,
        FLAGS_eqr_width * hRadians / (2 * M_PI),
        CV_8UC4);
      // the negative sign here is so the camera array goes clockwise
      float direction = -float(camIdx) / float(camImages.size()) * 2.0f * M_PI;
      projectSideToSpherical(
        ref(projectionImages[camIdx]),
        cref(camImages[camIdx]),
        cref(rig.rigSideOnly[camIdx]),
        direction + hRadians / 2,
        direction - hRadians / 2,
        vRadians / 2,
        -vRadians / 2,
        brightnessAdjustments[camIdx]);
    } else {
      projectCamImageToSphericalThread(
        brightnessAdjustments[camIdx],
        &intrinsic,
        &distCoeffs,
        &rig.camModelArray[camIdx],
        &rig.sideCamTransforms[camIdx],
        &camImages[camIdx],
        &projectionImages[camIdx]
      );
    }
  };
  
  if (FLAGS_save_debug_images) {
    for (int camIdx = 0; camIdx < rig.getSideCameraCount(); ++camIdx) {
      const string cropImageFilename = FLAGS_output_data_dir +
        "/projections/crop_" + rig.getSideCameraId(camIdx) + ".png";
      imwriteExceptionOnFail(cropImageFilename, projectionImages[camIdx]);
    }
  }
}

// this is where the main work of optical flow for adjacent side cameras is done
void prepareNovelViewGeneratorThread(
    const int overlapImageWidth,
    const int leftIdx, // only used to determine debug image filename
    Mat* imageL,
    Mat* imageR,
    NovelViewGenerator* novelViewGen) {

  Mat overlapImageL = (*imageL)(Rect(
    imageL->cols - overlapImageWidth, 0, overlapImageWidth, imageL->rows));
  Mat overlapImageR = (*imageR)(Rect(0, 0, overlapImageWidth, imageR->rows));

  // save the images that are going into flow. we will need them in the next frame
  imwriteExceptionOnFail(
    FLAGS_output_data_dir + "/flow_images/overlap_" + std::to_string(leftIdx) + "_L.png",
    overlapImageL);
  imwriteExceptionOnFail(
    FLAGS_output_data_dir + "/flow_images/overlap_" + std::to_string(leftIdx) + "_R.png",
    overlapImageR);

  // read the previous frame's flow results, if available
  Mat prevFrameFlowLtoR, prevFrameFlowRtoL, prevOverlapImageL, prevOverlapImageR;
  if (FLAGS_prev_frame_data_dir != "NONE") {
    VLOG(1) << "Reading previous frame flow and images from: "
      << FLAGS_prev_frame_data_dir;
    prevFrameFlowLtoR = readFlowFromFile(
      FLAGS_prev_frame_data_dir + "/flow/flowLtoR_" + std::to_string(leftIdx) + ".bin");
    prevFrameFlowRtoL = readFlowFromFile(
      FLAGS_prev_frame_data_dir + "/flow/flowRtoL_" + std::to_string(leftIdx) + ".bin");
    prevOverlapImageL = imreadExceptionOnFail(
      FLAGS_prev_frame_data_dir + "/flow_images/overlap_" + std::to_string(leftIdx) + "_L.png",
      -1);
    prevOverlapImageR = imreadExceptionOnFail(
      FLAGS_prev_frame_data_dir + "/flow_images/overlap_" + std::to_string(leftIdx) + "_R.png",
      -1);
    VLOG(1) << "Loaded previous frame's flow OK";
  }

  // this is the call to actually compute optical flow
  novelViewGen->prepare(
    overlapImageL,
    overlapImageR,
    prevFrameFlowLtoR,
    prevFrameFlowRtoL,
    prevOverlapImageL,
    prevOverlapImageR);

  // get the results of flow and save them. we will need these for temporal regularization
  const Mat flowLtoR = novelViewGen->getFlowLtoR();
  const Mat flowRtoL = novelViewGen->getFlowRtoL();
  saveFlowToFile(
    flowLtoR,
    FLAGS_output_data_dir + "/flow/flowLtoR_" + std::to_string(leftIdx) + ".bin");
  saveFlowToFile(
    flowRtoL,
    FLAGS_output_data_dir + "/flow/flowRtoL_" + std::to_string(leftIdx) + ".bin");
}

// a "chunk" is the portion from a pair of overlapping cameras. returns left/right images
void renderStereoPanoramaChunksThread(
    const int leftIdx, // left camera
    const int numCams,
    const int camImageWidth,
    const int camImageHeight,
    const int numNovelViews,
    const float fovHorizontalRadians,
    const float vergeAtInfinitySlabDisplacement,
    NovelViewGenerator* novelViewGen,
    Mat* chunkL,
    Mat* chunkR) {

  int currChunkX = 0; // current column in chunk to write
  LazyNovelViewBuffer lazyNovelViewBuffer(FLAGS_eqr_width / numCams, camImageHeight);
  for (int nvIdx = 0; nvIdx < numNovelViews; ++nvIdx) {
    const float shift = float(nvIdx) / float(numNovelViews);
    const float slabShift =
      float(camImageWidth) * 0.5f - float(numNovelViews - nvIdx);

    for (int v = 0; v < camImageHeight; ++v) {
      lazyNovelViewBuffer.warpL[currChunkX][v] =
        Point3f(slabShift + vergeAtInfinitySlabDisplacement, v, shift);
      lazyNovelViewBuffer.warpR[currChunkX][v] =
        Point3f(slabShift - vergeAtInfinitySlabDisplacement, v, shift);
    }
    ++currChunkX;
  }

  const int rightIdx = (leftIdx + 1) % numCams;
  pair<Mat, Mat> lazyNovelChunksLR = novelViewGen->combineLazyNovelViews(
    lazyNovelViewBuffer,
    leftIdx,
    rightIdx);
  *chunkL = lazyNovelChunksLR.first;
  *chunkR = lazyNovelChunksLR.second;
}

// generates a left/right eye equirect panorama using slices of novel views
void generateRingOfNovelViewsAndRenderStereoSpherical(
    const float cameraRingRadius,
    const float camFovHorizontalDegrees,
    vector<Mat>& projectionImages,
    Mat& panoImageL,
    Mat& panoImageR,
    double& opticalFlowRuntime,
    double& novelViewRuntime) {

  const int numCams = projectionImages.size();

  // this is the amount of horizontal overlap the cameras would have if they
  // were all perfectly aligned (in fact due to misalignment they overlap by a
  // different amount for each pair, but we ignore that to make it simple)
  const float fovHorizontalRadians = toRadians(camFovHorizontalDegrees);
  const float overlapAngleDegrees =
    (camFovHorizontalDegrees * float(numCams) - 360.0) / float(numCams);
  const int camImageWidth = projectionImages[0].cols;
  const int camImageHeight = projectionImages[0].rows;
  const int overlapImageWidth =
    float(camImageWidth) * (overlapAngleDegrees / camFovHorizontalDegrees);
  const int numNovelViews = camImageWidth - overlapImageWidth; // per image pair

  // setup parallel optical flow
  double startOpticalFlowTime = getCurrTimeSec();
  vector<NovelViewGenerator*> novelViewGenerators(projectionImages.size());
  /*vector<std::thread> threads;
  for (int leftIdx = 0; leftIdx < projectionImages.size(); ++leftIdx) {
    const int rightIdx = (leftIdx + 1) % projectionImages.size();
    novelViewGenerators[leftIdx] =
      new NovelViewGeneratorAsymmetricFlow(FLAGS_side_flow_alg);
    threads.push_back(std::thread(
      prepareNovelViewGeneratorThread,
      overlapImageWidth,
      leftIdx,
      &projectionImages[leftIdx],
      &projectionImages[rightIdx],
      novelViewGenerators[leftIdx]
    ));
  }
  for (std::thread& t : threads) { t.join(); }*/

  //[mbs]
  int leftIdx;
#pragma omp parallel for private(leftIdx) schedule(static,1)
  for (leftIdx = 0; leftIdx < projectionImages.size(); ++leftIdx) {
     const int rightIdx = (leftIdx + 1) % projectionImages.size();
     novelViewGenerators[leftIdx] =
        new NovelViewGeneratorAsymmetricFlow(FLAGS_side_flow_alg);
     prepareNovelViewGeneratorThread(
        overlapImageWidth,
        leftIdx,
        &projectionImages[leftIdx],
        &projectionImages[rightIdx],
        novelViewGenerators[leftIdx]
      );
  };

  opticalFlowRuntime = getCurrTimeSec() - startOpticalFlowTime;

  // lightfield/parallax formulas
  const float v =
    atanf(FLAGS_zero_parallax_dist / (FLAGS_interpupilary_dist / 2.0f));
  const float psi =
    asinf(sinf(v) * (FLAGS_interpupilary_dist / 2.0f) / cameraRingRadius);
  const float vergeAtInfinitySlabDisplacement =
    psi * (float(camImageWidth) / fovHorizontalRadians);
  const float theta = -M_PI / 2.0f + v + psi;
  const float zeroParallaxNovelViewShiftPixels =
    float(FLAGS_eqr_width) * (theta / (2.0f * M_PI));

  double startNovelViewTime = getCurrTimeSec();
  // a "chunk" will be just the part of the panorama formed from one pair of
  // adjacent cameras. we will stack them horizontally to build the full
  // panorama. we do this so it can be parallelized.
  vector<Mat> panoChunksL(projectionImages.size(), Mat());
  vector<Mat> panoChunksR(projectionImages.size(), Mat());
  /*vector<std::thread> panoThreads;
  for (int leftIdx = 0; leftIdx < projectionImages.size(); ++leftIdx) {
    panoThreads.push_back(std::thread(
      renderStereoPanoramaChunksThread,
      leftIdx,
      numCams,
      camImageWidth,
      camImageHeight,
      numNovelViews,
      fovHorizontalRadians,
      vergeAtInfinitySlabDisplacement,
      novelViewGenerators[leftIdx],
      &panoChunksL[leftIdx],
      &panoChunksR[leftIdx]
    ));
  }
  for (std::thread& t : panoThreads) { t.join(); }*/

  //[mbs]
#pragma omp parallel for private(leftIdx) schedule(static,1)
  for (leftIdx = 0; leftIdx < projectionImages.size(); ++leftIdx) {
      renderStereoPanoramaChunksThread(
         leftIdx,
         numCams,
         camImageWidth,
         camImageHeight,
         numNovelViews,
         fovHorizontalRadians,
         vergeAtInfinitySlabDisplacement,
         novelViewGenerators[leftIdx],
         &panoChunksL[leftIdx],
         &panoChunksR[leftIdx]
      );
  };

  novelViewRuntime = getCurrTimeSec() - startNovelViewTime;

  for (int leftIdx = 0; leftIdx < projectionImages.size(); ++leftIdx) {
    delete novelViewGenerators[leftIdx];
  }

  panoImageL = stackHorizontal(panoChunksL);
  panoImageR = stackHorizontal(panoChunksR);

  panoImageL = offsetHorizontalWrap(panoImageL, zeroParallaxNovelViewShiftPixels);
  panoImageR = offsetHorizontalWrap(panoImageR, -zeroParallaxNovelViewShiftPixels);
}

// handles flow between the fisheye top or bottom with the left/right eye side panoramas
void poleToSideFlowThread(
    string eyeName,
    const RigDescription& rig,
    Mat* sideSphericalForEye,
    Mat* fisheyeSpherical,
    Mat* warpedSphericalForEye) {

  // crop the side panorama to the height of the pole image
  Mat croppedSideSpherical = (*sideSphericalForEye)(Rect(0, 0, fisheyeSpherical->cols, fisheyeSpherical->rows));
  croppedSideSpherical = featherAlphaChannel(croppedSideSpherical, FLAGS_std_alpha_feather_size);

  // extend the panoramas and wrap horizontally so we can avoid a seam
  const float kExtendFrac = 1.2f;
  const int extendedWidth = float(fisheyeSpherical->cols) * kExtendFrac;
  Mat extendedSideSpherical(Size(extendedWidth, fisheyeSpherical->rows), CV_8UC4);
  Mat extendedFisheyeSpherical(extendedSideSpherical.size(),  CV_8UC4);
  for (int y = 0; y < extendedSideSpherical.rows; ++y) {
    for (int x = 0; x < extendedSideSpherical.cols; ++x) {
      extendedSideSpherical.at<Vec4b>(y, x) =
        croppedSideSpherical.at<Vec4b>(y, x % fisheyeSpherical->cols);
      extendedFisheyeSpherical.at<Vec4b>(y, x) =
        fisheyeSpherical->at<Vec4b>(y, x % fisheyeSpherical->cols);
    }
  }

  imwriteExceptionOnFail(FLAGS_output_data_dir + "/flow_images/extendedSideSpherical_" + eyeName + ".png", extendedSideSpherical);
  imwriteExceptionOnFail(FLAGS_output_data_dir + "/flow_images/extendedFisheyeSpherical_" + eyeName + ".png", extendedFisheyeSpherical);

  Mat prevFisheyeFlow, prevExtendedSideSpherical, prevExtendedFisheyeSpherical;
  if (FLAGS_prev_frame_data_dir != "NONE") {
    VLOG(1) << "Reading previous frame fisheye flow results from: "
      << FLAGS_prev_frame_data_dir;
    prevFisheyeFlow = readFlowFromFile(
      FLAGS_prev_frame_data_dir + "/flow/flow_" + eyeName + ".bin");
    prevExtendedSideSpherical = imreadExceptionOnFail(
      FLAGS_prev_frame_data_dir + "/flow_images/extendedSideSpherical_" + eyeName + ".png", -1);
    prevExtendedFisheyeSpherical = imreadExceptionOnFail(
      FLAGS_prev_frame_data_dir + "/flow_images/extendedFisheyeSpherical_" + eyeName + ".png", -1);
  }

  Mat flow;
  OpticalFlowInterface* flowAlg = makeOpticalFlowByName(FLAGS_polar_flow_alg);
  flowAlg->computeOpticalFlow(
    extendedSideSpherical,
    extendedFisheyeSpherical,
    prevFisheyeFlow,
    prevExtendedSideSpherical,
    prevExtendedFisheyeSpherical,
    flow,
    OpticalFlowInterface::DirectionHint::DOWN);
  delete flowAlg;

  VLOG(1) << "Serializing fisheye flow result";
  saveFlowToFile(
    flow,
    FLAGS_output_data_dir + "/flow/flow_" + eyeName + ".bin");

  // make a ramp for alpha/flow magnitude
  const float kRampFrac = 1.0f; // fraction of available overlap used for ramp
  float poleCameraCropRadius;
  float poleCameraRadius;
  float sideCameraRadius;
  if (rig.isNewFormat()) {
    // use fov from bottom camera
    poleCameraRadius = rig.findCameraByDirection(-kGlobalUp).getFov();
    // use fov from first side camera
    sideCameraRadius = approximateFov(rig.rigSideOnly, true);
    // crop is average of side and pole cameras
    poleCameraCropRadius =
      0.5f * (M_PI / 2 - sideCameraRadius) +
      0.5f * (std::min(float(M_PI / 2), poleCameraRadius));
    // convert from radians to degrees
    poleCameraCropRadius *= 180 / M_PI;
    poleCameraRadius *= 180 / M_PI;
    sideCameraRadius *= 180 / M_PI;
  } else {
    CameraMetadata bottom = getBottomCamModel(rig.camModelArrayWithTop);
    const CameraMetadata& side = rig.camModelArray[0];
    poleCameraCropRadius = bottom.fisheyeFovDegreesCrop / 2.0f;
    poleCameraRadius = bottom.fisheyeFovDegrees / 2.0f;
    sideCameraRadius = (side.fovHorizontal / side.aspectRatioWH) / 2.0f;
  }

  const float phiFromPole = poleCameraCropRadius;
  const float phiFromSide = 90.0f - sideCameraRadius;
  const float phiMid = (phiFromPole + phiFromSide) / 2.0f;
  const float phiDiff = fabsf(phiFromPole - phiFromSide);
  const float phiRampStart = phiMid - kRampFrac * phiDiff / 2.0f;
  const float phiRampEnd = phiMid + kRampFrac * phiDiff / 2.0f;

  // ramp for flow magnitude
  //    1               for phi from 0 to phiRampStart
  //    linear drop-off for phi from phiRampStart to phiMid
  //    0               for phi from phiMid to totalRadius
  Mat warp(extendedFisheyeSpherical.size(), CV_32FC2);
  for (int y = 0; y < warp.rows; ++y) {
    const float phi = poleCameraRadius * float(y + 0.5f) / float(warp.rows);
    const float alpha = 1.0f - rampf(phi, phiRampStart, phiMid);
    for (int x = 0; x < warp.cols; ++x) {
      warp.at<Point2f>(y, x) = Point2f(x, y) + (1.0f - alpha) * flow.at<Point2f>(y, x);
    }
  }

  Mat warpedExtendedFisheyeSpherical;
  remap(
    extendedFisheyeSpherical,
    warpedExtendedFisheyeSpherical,
    warp,
    Mat(),
    CV_INTER_CUBIC,
    BORDER_CONSTANT);

  // take the extra strip on the right side and alpha-blend it out on the left side of the result
  *warpedSphericalForEye = warpedExtendedFisheyeSpherical(Rect(0, 0, fisheyeSpherical->cols, fisheyeSpherical->rows));
  int maxBlendX = float(fisheyeSpherical->cols) * (kExtendFrac - 1.0f);
  for (int y = 0; y < warpedSphericalForEye->rows; ++y) {
    for (int x = 0; x < maxBlendX; ++x) {
      const float srcB = warpedSphericalForEye->at<Vec4b>(y, x)[0];
      const float srcG = warpedSphericalForEye->at<Vec4b>(y, x)[1];
      const float srcR = warpedSphericalForEye->at<Vec4b>(y, x)[2];
      const float srcA = warpedSphericalForEye->at<Vec4b>(y, x)[3];
      const float wrapB = warpedExtendedFisheyeSpherical.at<Vec4b>(y, x + fisheyeSpherical->cols)[0];
      const float wrapG = warpedExtendedFisheyeSpherical.at<Vec4b>(y, x + fisheyeSpherical->cols)[1];
      const float wrapR = warpedExtendedFisheyeSpherical.at<Vec4b>(y, x + fisheyeSpherical->cols)[2];
      float alpha = 1.0f - rampf(x, float(maxBlendX) * 0.333f, float(maxBlendX) * 0.667f);
      warpedSphericalForEye->at<Vec4b>(y, x) = Vec4b(
        wrapB * alpha + srcB * (1.0f - alpha),
        wrapG * alpha + srcG * (1.0f - alpha),
        wrapR * alpha + srcR * (1.0f - alpha),
        srcA);
    }
  }

  // make a ramp in the alpha channel for blending with the sides
  //    1               for phi from 0 to phiMid
  //    linear drop-off for phi from phiMid to phiRampEnd
  //    0               for phi from phiRampEnd to totalRadius
  for (int y = 0; y < warp.rows; ++y) {
    const float phi = poleCameraRadius * float(y + 0.5f) / float(warp.rows);
    const float alpha = 1.0f - rampf(phi, phiMid, phiRampEnd);
    for (int x = 0; x < warp.cols; ++x) {
      (*warpedSphericalForEye).at<Vec4b>(y, x)[3] *= alpha;
    }
  }

  copyMakeBorder(
    *warpedSphericalForEye,
    *warpedSphericalForEye,
    0,
    sideSphericalForEye->rows - warpedSphericalForEye->rows,
    0,
    0,
    BORDER_CONSTANT,
    Scalar(0,0,0,0));

  if (FLAGS_save_debug_images) {
    imwriteExceptionOnFail(
      FLAGS_output_data_dir + "/croppedSideSpherical_" + eyeName + ".png",
      croppedSideSpherical);
    imwriteExceptionOnFail(
      FLAGS_output_data_dir + "/warpedSpherical_" + eyeName + ".png",
      *warpedSphericalForEye);
    imwriteExceptionOnFail(
      FLAGS_output_data_dir + "/extendedSideSpherical_" + eyeName + ".png",
      extendedSideSpherical);
  }
}

// does pole removal from the two bottom cameras, and projects the result to equirect
void prepareBottomImagesThread(
    const RigDescription& rig,
    Mat* bottomSpherical) {

  Mat bottomImage;
  if (FLAGS_enable_pole_removal) {
    LOG(INFO) << "Using pole removal masks";
    requireArg(FLAGS_bottom_pole_masks_dir, "bottom_pole_masks_dir");

    float bottomCamUsablePixelsRadius;
    float bottomCam2UsablePixelsRadius;
    bool flip180;
    if (rig.isNewFormat()) {
      const Camera& cam = rig.findCameraByDirection(-kGlobalUp);
      const Camera& cam2 = rig.findLargestDistCamAxisToRigCenter();
      bottomCamUsablePixelsRadius = approximateUsablePixelsRadius(cam);
      bottomCam2UsablePixelsRadius = approximateUsablePixelsRadius(cam2);
      flip180 = cam.up().dot(cam2.up()) < 0 ? true : false;
    } else {
      const CameraMetadata& cam = getBottomCamModel(rig.camModelArrayWithTop);
      const CameraMetadata& cam2 = getBottomCamModel2(rig.camModelArrayWithTop);
      bottomCamUsablePixelsRadius = cam.usablePixelsRadius;
      bottomCam2UsablePixelsRadius = cam2.usablePixelsRadius;
      flip180 = cam2.flip180;
    }
    combineBottomImagesWithPoleRemoval(
      FLAGS_imgs_dir,
      FLAGS_bottom_pole_masks_dir,
      FLAGS_prev_frame_data_dir,
      FLAGS_output_data_dir,
      FLAGS_save_debug_images,
      true, // save data that will be used in the next frame
      FLAGS_poleremoval_flow_alg,
      FLAGS_std_alpha_feather_size,
      FLAGS_enable_render_coloradjust,
      rig.getBottomCameraId(),
      rig.getBottomCamera2Id(),
      bottomCamUsablePixelsRadius,
      bottomCam2UsablePixelsRadius,
      flip180,
      bottomImage);
  } else {
    LOG(INFO) << "Using primary bottom camera";
    const string bottomImageFilename = rig.getBottomCameraId() + ".png";
    const string bottomImagePath = FLAGS_imgs_dir + "/" + bottomImageFilename;
    bottomImage = imreadExceptionOnFail(bottomImagePath, CV_LOAD_IMAGE_COLOR);
  }

  if (rig.isNewFormat()) {
    const Camera& camera = rig.findCameraByDirection(-kGlobalUp);
    bottomSpherical->create(
      FLAGS_eqr_height * camera.getFov() / M_PI,
      FLAGS_eqr_width,
      CV_8UC3);
    bicubicRemapToSpherical(
      *bottomSpherical,
      bottomImage,
      camera,
      0,
      2.0f * M_PI,
      -(M_PI / 2.0f),
      -(M_PI / 2.0f - camera.getFov()));
  } else {
    CameraMetadata bottom = getBottomCamModel(rig.camModelArrayWithTop);
  *bottomSpherical = bicubicRemapFisheyeToSpherical(
      bottom,
    bottomImage,
    Size(
      FLAGS_eqr_width,
        FLAGS_eqr_height * (bottom.fisheyeFovDegrees / 2.0f) / 180.0f));
  }

  // if we skipped pole removal, there is no alpha channel and we need to add one.
  if (bottomSpherical->type() != CV_8UC4) {
    cvtColor(*bottomSpherical, *bottomSpherical, CV_BGR2BGRA);
  }

  // the alpha channel in bottomSpherical is the result of pole removal/flow. this can in
  // some cases cause an alpha-channel discontinuity at the boundary of the image, which
  // will have an effect on flow between bottom and sides. to mitigate that, we do another
  // pass of feathering on bottomSpherical before converting to polar coordinates.
  const int yFeatherStart = bottomSpherical->rows - 1 - FLAGS_std_alpha_feather_size;
  for (int y = yFeatherStart; y < bottomSpherical->rows; ++y) {
    for (int x = 0; x < bottomSpherical->cols; ++x) {
      const float alpha =
        1.0f - float(y - yFeatherStart) / float(FLAGS_std_alpha_feather_size);
      bottomSpherical->at<Vec4b>(y, x)[3] =
        min(bottomSpherical->at<Vec4b>(y, x)[3], (unsigned char)(255.0f * alpha));
    }
  }

  if (FLAGS_save_debug_images) {
    imwriteExceptionOnFail(FLAGS_output_data_dir + "/_bottomSpherical.png", *bottomSpherical);
  }
}

// similar to prepareBottomImagesThread but there is no pole removal
void prepareTopImagesThread(
    const RigDescription& rig,
    Mat* topSpherical) {

  const string topImageFilename = rig.getTopCameraId() + ".png";
  const string topImagePath = FLAGS_imgs_dir + "/" + topImageFilename;
  Mat topImage = imreadExceptionOnFail(topImagePath, CV_LOAD_IMAGE_COLOR);
  if (rig.isNewFormat()) {
    const Camera& camera = rig.findCameraByDirection(kGlobalUp);
    topSpherical->create(
      FLAGS_eqr_height * camera.getFov() / M_PI,
      FLAGS_eqr_width,
      CV_8UC3);
    bicubicRemapToSpherical(
      *topSpherical,
      topImage,
      camera,
      2.0f * M_PI,
      0,
      M_PI / 2.0f,
      M_PI / 2.0f - camera.getFov());
  } else {
    CameraMetadata top = getTopCamModel(rig.camModelArrayWithTop);
  *topSpherical = bicubicRemapFisheyeToSpherical(
      top,
    topImage,
    Size(
      FLAGS_eqr_width,
        FLAGS_eqr_height * (top.fisheyeFovDegrees / 2.0f) / 180.0f));

  }

  // alpha feather the top spherical image for flow purposes
  cvtColor(*topSpherical, *topSpherical, CV_BGR2BGRA);
  const int yFeatherStart = topSpherical->rows - 1 - FLAGS_std_alpha_feather_size;
  for (int y = yFeatherStart ; y < topSpherical->rows ; ++y) {
    for (int x = 0; x < topSpherical->cols; ++x) {
      const float alpha =
        1.0f - float(y - yFeatherStart) / float(FLAGS_std_alpha_feather_size);
      topSpherical->at<Vec4b>(y, x)[3] = 255.0f * alpha;
    }
  }

  if (FLAGS_save_debug_images) {
    imwriteExceptionOnFail(FLAGS_output_data_dir + "/_topSpherical.png", *topSpherical);
  }
}

// sharpen the left or right eye panorama using a periodic boundary
void sharpenThread(Mat* sphericalImage) {
  const WrapBoundary<float> wrapB;
  const ReflectBoundary<float> reflectB;
  Mat lowPassSphericalImage(sphericalImage->rows, sphericalImage->cols, CV_8UC3);
  iirLowPass<WrapBoundary<float>, ReflectBoundary<float>, Vec3b>(
    *sphericalImage, 0.25f, lowPassSphericalImage, wrapB, reflectB);
  sharpenWithIirLowPass<Vec3b>(
    *sphericalImage, lowPassSphericalImage, 1.0f + FLAGS_sharpenning);
}

// If the un-padded height is odd and targetHeight is even, we can't do equal
// padding to get the final image to be targetHeight. the formulas below give
// equal padding if possible, or equal +/-1 if not.
void padToheight(Mat& unpaddedImage, const int targetHeight) {
  const int paddingAbove = (targetHeight - unpaddedImage.rows) / 2;
  const int paddingBelow = targetHeight - unpaddedImage.rows - paddingAbove;
  copyMakeBorder(
    unpaddedImage,
    unpaddedImage,
    paddingAbove,
    paddingBelow,
    0,
    0,
    BORDER_CONSTANT,
    Scalar(0.0, 0.0, 0.0));
}

// run the whole stereo panorama rendering pipeline
void renderStereoPanorama() {
  requireArg(FLAGS_rig_json_file, "rig_json_file");
  requireArg(FLAGS_imgs_dir, "imgs_dir");
  requireArg(FLAGS_output_data_dir, "output_data_dir");
  requireArg(FLAGS_output_equirect_path, "output_equirect_path");

  const double startTime = getCurrTimeSec();

  ColorAdjustmentSampleLogger::instance().enabled =
    FLAGS_enable_render_coloradjust;

  RigDescription rig(FLAGS_rig_json_file, FLAGS_new_rig_format);

  // prepare the bottom camera(s) by doing pole removal and projections in a thread.
  // will join that thread as late as possible.
  Mat bottomSpherical;
  std::thread prepareBottomThread;
  if (FLAGS_enable_bottom) {
    VLOG(1) << "Bottom cameras enabled. Preparing bottom projections in a thread";
    prepareBottomThread = std::thread(
      prepareBottomImagesThread,
      std::cref(rig),
      &bottomSpherical);
  }

  // top cameras are handled similar to bottom cameras- do anything we can in a thread
  // that is joined as late as possible.
  Mat topSpherical;
  std::thread prepareTopThread;
  if (FLAGS_enable_top) {
    prepareTopThread = std::thread(
      prepareTopImagesThread,
      cref(rig),
      &topSpherical);
  }

  // projection to spherical coordinates
  vector<Mat> projectionImages;

  if (FLAGS_save_debug_images) {
    system(string("rm -f " + FLAGS_output_data_dir + "/projections/*").c_str());
  }

  const double startProjectSphericalTime = getCurrTimeSec();
  LOG(INFO) << "Projecting camera images to spherical";
  projectSphericalCamImages(rig, FLAGS_imgs_dir, projectionImages);
  const double endProjectSphericalTime = getCurrTimeSec();

  // generate novel views and stereo spherical panoramas
  double opticalFlowRuntime, novelViewRuntime;
  Mat sphericalImageL, sphericalImageR;
  LOG(INFO) << "Rendering stereo panorama";
  const double fovHorizontal = rig.isNewFormat()
    ? 2 * approximateFov(rig.rigSideOnly, false) * (180 / M_PI)
    : rig.camModelArray[0].fovHorizontal;
  generateRingOfNovelViewsAndRenderStereoSpherical(
    rig.getRingRadius(),
    fovHorizontal,
    projectionImages,
    sphericalImageL,
    sphericalImageR,
    opticalFlowRuntime,
    novelViewRuntime);

  if (FLAGS_save_debug_images) {
    VLOG(1) << "Offset-warping images for debugging";
    Mat wrapSphericalImageL, wrapSphericalImageR;
    wrapSphericalImageL = offsetHorizontalWrap(sphericalImageL, sphericalImageL.cols/3);
    wrapSphericalImageR = offsetHorizontalWrap(sphericalImageR, sphericalImageR.cols/3);
    imwriteExceptionOnFail(FLAGS_output_data_dir + "/sphericalImgL.png", sphericalImageL);
    imwriteExceptionOnFail(FLAGS_output_data_dir + "/sphericalImgR.png", sphericalImageR);
    imwriteExceptionOnFail(FLAGS_output_data_dir + "/sphericalImg_offsetwrapL.png", wrapSphericalImageL);
    imwriteExceptionOnFail(FLAGS_output_data_dir + "/sphericalImg_offsetwrapR.png", wrapSphericalImageR);
  }

  // so far we only operated on the strip that contains the full vertical FOV of
  // the side cameras. before merging those results with top/bottom cameras,
  // we will pad the side images out to be a full 180 degree vertical equirect.
  padToheight(sphericalImageL, FLAGS_eqr_height);
  padToheight(sphericalImageR, FLAGS_eqr_height);

  // if both top and bottom cameras are enabled, there are 4 threads that can be done in
  // parallel (for top/bottom, we flow to the left eye and right eye side panoramas).
  std::thread topFlowThreadL, topFlowThreadR, bottomFlowThreadL, bottomFlowThreadR;
  const double topBottomToSideStartTime = getCurrTimeSec();

  // if we have a top camera, do optical flow with its image and the side camera
  Mat topSphericalWarpedL, topSphericalWarpedR;
  if (FLAGS_enable_top) {
    prepareTopThread.join(); // this is the latest we can wait

    topFlowThreadL = std::thread(
      poleToSideFlowThread,
      "top_left",
      cref(rig),
      &sphericalImageL,
      &topSpherical,
      &topSphericalWarpedL);

    topFlowThreadR = std::thread(
      poleToSideFlowThread,
      "top_right",
      cref(rig),
      &sphericalImageR,
      &topSpherical,
      &topSphericalWarpedR);
  }

  Mat flipSphericalImageL, flipSphericalImageR;
  Mat bottomSphericalWarpedL, bottomSphericalWarpedR;
  if (FLAGS_enable_bottom) {
    prepareBottomThread.join(); // this is the latest we can wait

    // flip the side images upside down for bottom flow
    flip(sphericalImageL, flipSphericalImageL, -1);
    flip(sphericalImageR, flipSphericalImageR, -1);

    bottomFlowThreadL = std::thread(
      poleToSideFlowThread,
      "bottom_left",
      cref(rig),
      &flipSphericalImageL,
      &bottomSpherical,
      &bottomSphericalWarpedL);

    bottomFlowThreadR = std::thread(
      poleToSideFlowThread,
      "bottom_right",
      cref(rig),
      &flipSphericalImageR,
      &bottomSpherical,
      &bottomSphericalWarpedR);
  }

  // now that all 4 possible threads have been spawned, we are ready to wait for the
  // threads to finish, then composite the results
  if (FLAGS_enable_top) {
    topFlowThreadL.join();
    topFlowThreadR.join();

    if (FLAGS_enable_render_coloradjust) {
      sphericalImageL = flattenLayersDeghostPreferBaseAdjustBrightness(
        sphericalImageL, topSphericalWarpedL);
      sphericalImageR = flattenLayersDeghostPreferBaseAdjustBrightness(
        sphericalImageR, topSphericalWarpedR);
    } else {
      sphericalImageL = flattenLayersDeghostPreferBase(
        sphericalImageL, topSphericalWarpedL);
      sphericalImageR = flattenLayersDeghostPreferBase(
        sphericalImageR, topSphericalWarpedR);
    }
  }

  if (FLAGS_enable_bottom) {
    bottomFlowThreadL.join();
    bottomFlowThreadR.join();

    flip(sphericalImageL, sphericalImageL, -1);
    flip(sphericalImageR, sphericalImageR, -1);
    if (FLAGS_enable_render_coloradjust) {
      sphericalImageL = flattenLayersDeghostPreferBaseAdjustBrightness(
        sphericalImageL, bottomSphericalWarpedL);
      sphericalImageR = flattenLayersDeghostPreferBaseAdjustBrightness(
        sphericalImageR, bottomSphericalWarpedR);
    } else {
      sphericalImageL = flattenLayersDeghostPreferBase(
        sphericalImageL, bottomSphericalWarpedL);
      sphericalImageR = flattenLayersDeghostPreferBase(
        sphericalImageR, bottomSphericalWarpedR);
    }
    flip(sphericalImageL, sphericalImageL, -1);
    flip(sphericalImageR, sphericalImageR, -1);
  }
  const double topBottomToSideEndTime = getCurrTimeSec();

  // depending on how things are handled, we might still have an alpha channel.
  // if so, flatten the image to 3 channel
  if (sphericalImageL.type() != CV_8UC3) {
    VLOG(1) << "Flattening from 4 channels to 3 channels";
    cvtColor(sphericalImageL, sphericalImageL, CV_BGRA2BGR);
    cvtColor(sphericalImageR, sphericalImageR, CV_BGRA2BGR);
  }

  if (FLAGS_save_debug_images) {
    imwriteExceptionOnFail(FLAGS_output_data_dir + "/eqr_sideL.png", sphericalImageL);
    imwriteExceptionOnFail(FLAGS_output_data_dir + "/eqr_sideR.png", sphericalImageR);
  }

  const double startSharpenTime = getCurrTimeSec();
  if (FLAGS_sharpenning > 0.0f) {
    VLOG(1) << "Sharpening";
    std::thread sharpenThreadL(sharpenThread, &sphericalImageL);
    std::thread sharpenThreadR(sharpenThread, &sphericalImageR);
    sharpenThreadL.join();
    sharpenThreadR.join();
    if (FLAGS_save_debug_images) {
      imwriteExceptionOnFail(FLAGS_output_data_dir + "/_eqr_sideL_sharpened.png", sphericalImageL);
      imwriteExceptionOnFail(FLAGS_output_data_dir + "/_eqr_sideR_sharpened.png", sphericalImageR);
    }
  }
  const double endSharpenTime = getCurrTimeSec();

  // project the horizontal panoramas to cubemaps and composite the top
  const double startCubemapTime = getCurrTimeSec();
  if (FLAGS_cubemap_width > 0 && FLAGS_cubemap_height > 0
      && !FLAGS_output_cubemap_path.empty()) {
    LOG(INFO) << "Generating stereo cubemap";
    Mat cubemapImageL = stackOutputCubemapFaces(
        FLAGS_cubemap_format,
        convertSphericalToCubemapBicubicRemap(
          sphericalImageL,
          M_PI,
          FLAGS_cubemap_width,
          FLAGS_cubemap_height));
    Mat cubemapImageR = stackOutputCubemapFaces(
        FLAGS_cubemap_format, convertSphericalToCubemapBicubicRemap(
          sphericalImageR,
          M_PI,
          FLAGS_cubemap_width,
          FLAGS_cubemap_height));
    Mat stereoCubemap = stackVertical(vector<Mat>({cubemapImageL, cubemapImageR}));
    imwriteExceptionOnFail(FLAGS_output_cubemap_path, stereoCubemap);
  }
  const double endCubemapTime = getCurrTimeSec();

  if (FLAGS_final_eqr_width != 0 &&
      FLAGS_final_eqr_height != 0 &&
      FLAGS_final_eqr_width != FLAGS_eqr_width &&
      FLAGS_final_eqr_height != FLAGS_eqr_height / 2) {
    VLOG(1) << "Resizing before final equirect stack (for proper video size)";
    resize(
      sphericalImageL,
      sphericalImageL,
      Size(FLAGS_final_eqr_width, FLAGS_final_eqr_height / 2),
      0,
      0,
      INTER_CUBIC);
    resize(
      sphericalImageR,
      sphericalImageR,
      Size(FLAGS_final_eqr_width, FLAGS_final_eqr_height / 2),
      0,
      0,
      INTER_CUBIC);
  }

  LOG(INFO) << "Creating stereo equirectangular image";
  Mat stereoEquirect = stackVertical(vector<Mat>({sphericalImageL, sphericalImageR}));
  imwriteExceptionOnFail(FLAGS_output_equirect_path, stereoEquirect);

  if (FLAGS_enable_render_coloradjust &&
      !FLAGS_brightness_adjustment_dest.empty()) {
    LOG(INFO) << "running side brightness adjustment";
    ColorAdjustmentSampleLogger& colorSampleLogger =
      ColorAdjustmentSampleLogger::instance();

    LOG(INFO) << "# color samples = " << colorSampleLogger.samples.size();

    vector<double> sideCamBrightnessAdjustments =
      computeBrightnessAdjustmentsForSideCameras(
        rig.getSideCameraCount(), colorSampleLogger.samples);

    LOG(INFO) << "writing brightness adjustments to file: "
      << FLAGS_brightness_adjustment_dest;
    ofstream brightnessAdjustFile(FLAGS_brightness_adjustment_dest);
    if (!brightnessAdjustFile) {
      throw VrCamException(
        "file write failed: " + FLAGS_brightness_adjustment_dest);
    }
    vector<string> brightnessStrs;
    for (int i = 0; i < sideCamBrightnessAdjustments.size(); ++i) {
      brightnessStrs.push_back(to_string(sideCamBrightnessAdjustments[i]));
    }
    brightnessAdjustFile << stringJoin(",", brightnessStrs);
    brightnessAdjustFile.close();
  }

  const double endTime = getCurrTimeSec();
  VLOG(1) << "--- Runtime breakdown (sec) ---";
  VLOG(1) << "Total:\t\t\t" << endTime - startTime;
  VLOG(1) << "Spherical projection:\t" << endProjectSphericalTime - startProjectSphericalTime;
  VLOG(1) << "Side optical flow:\t\t" << opticalFlowRuntime;
  VLOG(1) << "Novel view panorama:\t" << novelViewRuntime;
  VLOG(1) << "Flow top+bottom with sides:\t" << topBottomToSideEndTime - topBottomToSideStartTime;
  VLOG(1) << "Sharpen:\t\t" << endSharpenTime - startSharpenTime;
  VLOG(1) << "Equirect -> Cubemap:\t" << endCubemapTime - startCubemapTime;
}

int main(int argc, char** argv) {
  initSurround360(argc, argv);
  renderStereoPanorama();
  return EXIT_SUCCESS;
}<|MERGE_RESOLUTION|>--- conflicted
+++ resolved
@@ -429,20 +429,12 @@
   }
 
   projectionImages.resize(camImages.size());
-<<<<<<< HEAD
-  /*vector<std::thread> threads;
-  for (int camIdx = 0; camIdx < camImages.size(); ++camIdx) {
-    if (rig.isNewFormat()) {
-      float hRadians = toRadians(FLAGS_side_camera_h_fov_deg);
-      float vRadians = toRadians(FLAGS_side_camera_v_fov_deg);
-=======
   vector<std::thread> threads;
   if (rig.isNewFormat()) {
     const float hRadians = 2 * approximateFov(rig.rigSideOnly, false);
     const float vRadians = 2 * approximateFov(rig.rigSideOnly, true);
     for (int camIdx = 0; camIdx < camImages.size(); ++camIdx) {
       const Camera& camera = rig.rigSideOnly[camIdx];
->>>>>>> 11a442ac
       projectionImages[camIdx].create(
         FLAGS_eqr_height * vRadians / M_PI,
         FLAGS_eqr_width * hRadians / (2 * M_PI),
@@ -463,43 +455,7 @@
   } else {
     for (int camIdx = 0; camIdx < camImages.size(); ++camIdx) {
       threads.emplace_back(
-      projectCamImageToSphericalThread,
-      brightnessAdjustments[camIdx],
-      &intrinsic,
-      &distCoeffs,
-        &rig.camModelArray[camIdx],
-        &rig.sideCamTransforms[camIdx],
-      &camImages[camIdx],
-      &projectionImages[camIdx]
-      );
-  }
-  }
-  for (std::thread& t : threads) { t.join(); }*/
-  
-  //[mbs]
-  int camIdx;
-#pragma omp parallel for private(camIdx) schedule(static,1)
-  for (camIdx = 0; camIdx < camImages.size(); ++camIdx) {
-    if (rig.isNewFormat()) {
-      float hRadians = toRadians(FLAGS_side_camera_h_fov_deg);
-      float vRadians = toRadians(FLAGS_side_camera_v_fov_deg);
-      projectionImages[camIdx].create(
-        FLAGS_eqr_height * vRadians / M_PI,
-        FLAGS_eqr_width * hRadians / (2 * M_PI),
-        CV_8UC4);
-      // the negative sign here is so the camera array goes clockwise
-      float direction = -float(camIdx) / float(camImages.size()) * 2.0f * M_PI;
-      projectSideToSpherical(
-        ref(projectionImages[camIdx]),
-        cref(camImages[camIdx]),
-        cref(rig.rigSideOnly[camIdx]),
-        direction + hRadians / 2,
-        direction - hRadians / 2,
-        vRadians / 2,
-        -vRadians / 2,
-        brightnessAdjustments[camIdx]);
-    } else {
-      projectCamImageToSphericalThread(
+        projectCamImageToSphericalThread,
         brightnessAdjustments[camIdx],
         &intrinsic,
         &distCoeffs,
@@ -509,8 +465,9 @@
         &projectionImages[camIdx]
       );
     }
-  };
-  
+  }
+  for (std::thread& t : threads) { t.join(); }
+
   if (FLAGS_save_debug_images) {
     for (int camIdx = 0; camIdx < rig.getSideCameraCount(); ++camIdx) {
       const string cropImageFilename = FLAGS_output_data_dir +
@@ -643,7 +600,7 @@
   // setup parallel optical flow
   double startOpticalFlowTime = getCurrTimeSec();
   vector<NovelViewGenerator*> novelViewGenerators(projectionImages.size());
-  /*vector<std::thread> threads;
+  vector<std::thread> threads;
   for (int leftIdx = 0; leftIdx < projectionImages.size(); ++leftIdx) {
     const int rightIdx = (leftIdx + 1) % projectionImages.size();
     novelViewGenerators[leftIdx] =
@@ -657,23 +614,7 @@
       novelViewGenerators[leftIdx]
     ));
   }
-  for (std::thread& t : threads) { t.join(); }*/
-
-  //[mbs]
-  int leftIdx;
-#pragma omp parallel for private(leftIdx) schedule(static,1)
-  for (leftIdx = 0; leftIdx < projectionImages.size(); ++leftIdx) {
-     const int rightIdx = (leftIdx + 1) % projectionImages.size();
-     novelViewGenerators[leftIdx] =
-        new NovelViewGeneratorAsymmetricFlow(FLAGS_side_flow_alg);
-     prepareNovelViewGeneratorThread(
-        overlapImageWidth,
-        leftIdx,
-        &projectionImages[leftIdx],
-        &projectionImages[rightIdx],
-        novelViewGenerators[leftIdx]
-      );
-  };
+  for (std::thread& t : threads) { t.join(); }
 
   opticalFlowRuntime = getCurrTimeSec() - startOpticalFlowTime;
 
@@ -694,7 +635,7 @@
   // panorama. we do this so it can be parallelized.
   vector<Mat> panoChunksL(projectionImages.size(), Mat());
   vector<Mat> panoChunksR(projectionImages.size(), Mat());
-  /*vector<std::thread> panoThreads;
+  vector<std::thread> panoThreads;
   for (int leftIdx = 0; leftIdx < projectionImages.size(); ++leftIdx) {
     panoThreads.push_back(std::thread(
       renderStereoPanoramaChunksThread,
@@ -710,24 +651,7 @@
       &panoChunksR[leftIdx]
     ));
   }
-  for (std::thread& t : panoThreads) { t.join(); }*/
-
-  //[mbs]
-#pragma omp parallel for private(leftIdx) schedule(static,1)
-  for (leftIdx = 0; leftIdx < projectionImages.size(); ++leftIdx) {
-      renderStereoPanoramaChunksThread(
-         leftIdx,
-         numCams,
-         camImageWidth,
-         camImageHeight,
-         numNovelViews,
-         fovHorizontalRadians,
-         vergeAtInfinitySlabDisplacement,
-         novelViewGenerators[leftIdx],
-         &panoChunksL[leftIdx],
-         &panoChunksR[leftIdx]
-      );
-  };
+  for (std::thread& t : panoThreads) { t.join(); }
 
   novelViewRuntime = getCurrTimeSec() - startNovelViewTime;
 
@@ -976,11 +900,11 @@
       -(M_PI / 2.0f - camera.getFov()));
   } else {
     CameraMetadata bottom = getBottomCamModel(rig.camModelArrayWithTop);
-  *bottomSpherical = bicubicRemapFisheyeToSpherical(
+    *bottomSpherical = bicubicRemapFisheyeToSpherical(
       bottom,
-    bottomImage,
-    Size(
-      FLAGS_eqr_width,
+      bottomImage,
+      Size(
+        FLAGS_eqr_width,
         FLAGS_eqr_height * (bottom.fisheyeFovDegrees / 2.0f) / 180.0f));
   }
 
@@ -1032,11 +956,11 @@
       M_PI / 2.0f - camera.getFov());
   } else {
     CameraMetadata top = getTopCamModel(rig.camModelArrayWithTop);
-  *topSpherical = bicubicRemapFisheyeToSpherical(
+    *topSpherical = bicubicRemapFisheyeToSpherical(
       top,
-    topImage,
-    Size(
-      FLAGS_eqr_width,
+      topImage,
+      Size(
+        FLAGS_eqr_width,
         FLAGS_eqr_height * (top.fisheyeFovDegrees / 2.0f) / 180.0f));
 
   }
@@ -1098,7 +1022,7 @@
     FLAGS_enable_render_coloradjust;
 
   RigDescription rig(FLAGS_rig_json_file, FLAGS_new_rig_format);
-
+  
   // prepare the bottom camera(s) by doing pole removal and projections in a thread.
   // will join that thread as late as possible.
   Mat bottomSpherical;
