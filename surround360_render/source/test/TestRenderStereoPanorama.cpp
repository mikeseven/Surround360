/**
* Copyright (c) 2016-present, Facebook, Inc.
* All rights reserved.
*
* This source code is licensed under the BSD-style license found in the
* LICENSE_render file in the root directory of this subproject. An additional grant
* of patent rights can be found in the PATENTS file in the same directory.
*/

#include <fstream>
#include <iostream>
#include <map>
#include <string>
#include <thread>
#include <vector>

#include "Camera.h"
#include "CameraMetadata.h"
#include "ColorAdjustmentSampleLogger.h"
#include "CvUtil.h"
#include "Filter.h"
#include "ImageWarper.h"
#include "IntrinsicCalibration.h"
#include "MathUtil.h"
#include "MonotonicTable.h"
#include "NovelView.h"
#include "OpticalFlowFactory.h"
#include "OpticalFlowVisualization.h"
#include "PoleRemoval.h"
#include "SideCameraBrightnessAdjustment.h"
#include "StringUtil.h"
#include "SystemUtil.h"
#include "VrCamException.h"

#include <gflags/gflags.h>
#include <glog/logging.h>

using namespace cv;
using namespace std;
using namespace surround360;
using namespace surround360::calibration;
using namespace surround360::math_util;
using namespace surround360::optical_flow;
using namespace surround360::util;
using namespace surround360::warper;
using namespace surround360::color_adjust;

DEFINE_string(src_intrinsic_param_file,   "",             "path to read intrinsic matrices");
DEFINE_string(rig_json_file,              "",             "path to json file drescribing camera array");
DEFINE_string(ring_rectify_file,          "NONE",         "path to rectification transforms file for ring of cameras");
DEFINE_string(imgs_dir,                   "",             "path to folder of images with names matching cameras in the rig file");
DEFINE_string(output_data_dir,            "",             "path to write spherical projections for debugging");
DEFINE_string(prev_frame_data_dir,        "NONE",         "path to data for previous frame; used for temporal regularization");
DEFINE_string(output_cubemap_path,        "",             "path to write output oculus 360 cubemap");
DEFINE_string(output_equirect_path,       "",             "path to write output oculus 360 cubemap");
DEFINE_double(interpupilary_dist,         6.4,            "separation of eyes for stereo, spherical_in whatever units the rig json uses.");
DEFINE_int32(side_alpha_feather_size,     100,            "alpha feather for projection of side cameras to spherical coordinates");
DEFINE_int32(std_alpha_feather_size,      31,             "alpha feather for all other purposes. must be odd");
DEFINE_bool(save_debug_images,            false,          "if true, lots of debug images are generated");
DEFINE_double(sharpenning,                0.0f,           "0.0 to 1.0 amount of sharpenning");
DEFINE_bool(enable_top,                   false,          "is there a top camera?");
DEFINE_bool(enable_bottom,                false,          "are there two bottom cameras?");
DEFINE_bool(enable_pole_removal,          false,          "if true, pole removal masks are used; if false, primary bottom camera is used");
DEFINE_string(bottom_pole_masks_dir,      "",             "path to bottom camera pole masks dir");
DEFINE_string(side_flow_alg,              "pixflow_low",  "which optical flow algorithm to use for sides");
DEFINE_string(polar_flow_alg,             "pixflow_low",  "which optical flow algorithm to use for top/bottom warp with sides");
DEFINE_string(poleremoval_flow_alg,       "pixflow_low",  "which optical flow algorithm to use for pole removal with secondary bottom camera");
DEFINE_double(zero_parallax_dist,         10000.0,        "distance where parallax is zero");
DEFINE_int32(eqr_width,                   256,            "width of spherical projection image (0 to 2pi)");
DEFINE_int32(eqr_height,                  128,            "height of spherical projection image (0 to pi)");
DEFINE_int32(final_eqr_width,             3480,           "resize before stacking stereo equirect width");
DEFINE_int32(final_eqr_height,            960,            "resize before stacking stereo equirect height");
DEFINE_int32(cubemap_width,               1536,           "face width of output cubemaps");
DEFINE_int32(cubemap_height,              1536,           "face height of output cubemaps");
DEFINE_string(cubemap_format,             "video",        "either video or photo");
DEFINE_string(brightness_adjustment_dest, "",             "if non-empty, a brightness adjustment file will be written to this path");
DEFINE_string(brightness_adjustment_src,  "",             "if non-empty, a brightness level adjustment file will be read from this path");
DEFINE_bool(enable_render_coloradjust,    false,          "if true, color and brightness of images will be automatically adjusted to make smoother blends (in the renderer, not in the ISP step)");
DEFINE_bool(new_rig_format,               false,          "use new rig and camera json format");
DEFINE_double(pole_camera_fov_deg,        185,            "fov (degrees) to use for top/bottom cameras");
DEFINE_double(pole_camera_crop_fov_deg,   140,            "fov (degrees) at which top/bottom cameras begin to feather");
DEFINE_double(side_camera_h_fov_deg,      77.7769,        "horizontal fov (degrees) to use for side cameras");
DEFINE_double(side_camera_v_fov_deg,      77.7769,        "vertical fov (degrees) to use for side cameras");

const Camera::Vector3 kGlobalUp = Camera::Vector3::UnitZ();

// represents either new or old rig format depending on FLAGS_new_rig_format
struct RigDescription {
  // new format fields
  Camera::Rig rig;
  Camera::Rig rigSideOnly;

  // old format fields
  float cameraRingRadius;
  vector<CameraMetadata> camModelArrayWithTop;
  vector<CameraMetadata> camModelArray;
  vector<Mat> sideCamTransforms;

  RigDescription(const string& filename, bool useNewFormat);

  bool isNewFormat() const { return !rig.empty(); }

  // find the camera that is closest to pointing in the provided direction
  const Camera& findCameraByDirection(const Camera::Vector3& direction) const {
    CHECK(isNewFormat());
    const Camera* best = &rig.back();
    for (auto& candidate : rig) {
      if (candidate.forward().dot(direction) > best->forward().dot(direction)) {
        best = &candidate;
      }
    }
    return *best;
  }

  string getTopCameraId() const {
    return isNewFormat()
      ? findCameraByDirection(kGlobalUp).id
      : getTopCamModel(camModelArrayWithTop).cameraId;
  }

  string getBottomCameraId() const {
    return isNewFormat()
      ? findCameraByDirection(-kGlobalUp).id
      : getBottomCamModel(camModelArrayWithTop).cameraId;
  }

  int getSideCameraCount() const {
    return isNewFormat() ? rigSideOnly.size() : camModelArray.size();
  }

  string getSideCameraId(const int idx) const {
    return isNewFormat() ? rigSideOnly[idx].id : camModelArray[idx].cameraId;
  }

  float getRingRadius() const {
    return isNewFormat() ? rigSideOnly[0].position.norm() : cameraRingRadius;
  }

  vector<Mat> loadSideCameraImages(const string& imageDir) const {
    const string extension = getImageFileExtension(imageDir);

    VLOG(1) << "loadSideCameraImages spawning threads";
    vector<std::thread> threads;
    vector<Mat> images(getSideCameraCount());
    for (int i = 0; i < getSideCameraCount(); ++i) {
      const string imageFilename = getSideCameraId(i) + "." + extension;
      const string imagePath = imageDir + "/" + imageFilename;
      VLOG(1) << "imagePath = " << imagePath;
      threads.emplace_back(
        imreadInStdThread,
        imagePath,
        CV_LOAD_IMAGE_COLOR,
        &(images[i])
      );
    }
    for (auto& thread : threads) {
      thread.join();
    }

    return images;
  }
};

RigDescription::RigDescription(const string& filename, const bool useNewFormat) {
  if (useNewFormat) {
    rig = Camera::loadRig(filename);
    for (const Camera& camera : rig) {
      if (camera.group.find("side") != string::npos) {
        rigSideOnly.emplace_back(camera);
      }
    }
  } else {
    requireArg(FLAGS_src_intrinsic_param_file, "src_intrinsic_param_file");
    // load camera meta data and source images
    VLOG(1) << "Reading camera model json";
    camModelArrayWithTop =
      readCameraProjectionModelArrayFromJSON(
        filename,
        cameraRingRadius);

    VLOG(1) << "Verifying image filenames";
    verifyImageDirFilenamesMatchCameraArray(camModelArrayWithTop, FLAGS_imgs_dir);

    VLOG(1) << "Removing top and bottom cameras";
    camModelArray =
      removeTopAndBottomFromCamArray(camModelArrayWithTop);

    // read bundle adjustment for side cameras
    if (FLAGS_ring_rectify_file == "NONE") {
      LOG(WARNING) << "No ring rectification file specified";
      for (int i = 0; i < camModelArray.size(); ++i) {
        sideCamTransforms.push_back(Mat());
      }
    } else {
      VLOG(1) << "Reading ring rectification file: " << FLAGS_ring_rectify_file;
      FileStorage fileStorage(FLAGS_ring_rectify_file, FileStorage::READ);
      if (!fileStorage.isOpened()) {
        throw VrCamException("file read failed: " + FLAGS_ring_rectify_file);
      }

      for (int i = 0; i < camModelArray.size(); ++i) {
        Mat transformForCamI;
        fileStorage[camModelArray[i].cameraId] >> transformForCamI;
        sideCamTransforms.push_back(transformForCamI);
      }
    }
  }

  // validation
  CHECK_EQ(useNewFormat, isNewFormat());
  CHECK_NE(getSideCameraCount(), 0);

  if (FLAGS_eqr_width % getSideCameraCount() != 0) {
    VLOG(1) << "Number of side cameras:" << getSideCameraCount();
    VLOG(1) << "Suggested widths:";
    for (int i = FLAGS_eqr_width * 0.9; i < FLAGS_eqr_width * 1.1; ++i) {
      if (i % getSideCameraCount() == 0) {
        VLOG(1) << i;
      }
    }
    throw VrCamException("eqr_width must be evenly divisible by the number of cameras");
  }

}

// project the image of a single camera into spherical coordinates
void projectCamImageToSphericalThread(
    float brightnessAdjustment,
    Mat* intrinsic,
    Mat* distCoeffs,
    const CameraMetadata* cam,
    const Mat* perspectiveTransform,
    Mat* camImage,
    Mat* outProjectedImage) {

  Mat projectedImage;
  if (cam->isFisheye) {
    VLOG(1) << "Projecting fisheye camera";
    projectedImage = sideFisheyeToSpherical(
      *camImage,
      *cam,
      FLAGS_eqr_width * (cam->fovHorizontal / 360.0),
      FLAGS_eqr_height * ((cam->fovHorizontal / cam->aspectRatioWH) / 180.0));
  } else {
    VLOG(1) << "Projecting non-fisheye camera";
    const bool skipUndistort = (FLAGS_src_intrinsic_param_file == "NONE");
    projectedImage = undistortToSpherical(
      cam->fovHorizontal,
      cam->fovHorizontal / cam->aspectRatioWH,
      FLAGS_eqr_width * (cam->fovHorizontal / 360.0),
      FLAGS_eqr_height * ((cam->fovHorizontal / cam->aspectRatioWH) / 180.0),
      *intrinsic,
      *distCoeffs,
      *perspectiveTransform,
      *camImage,
      FLAGS_side_alpha_feather_size,
      skipUndistort);
  }

  // if we got a non-zero brightness adjustment, apply it
  if (FLAGS_enable_render_coloradjust && brightnessAdjustment != 0.0f) {
    projectedImage = addBrightnessAndClamp(
      projectedImage, brightnessAdjustment);
  }

  *outProjectedImage = projectedImage;
}

void projectSideToSpherical(
    Mat& dst,
    const Mat& src,
    const Camera& camera,
    const float leftAngle,
    const float rightAngle,
    const float topAngle,
    const float bottomAngle,
    const float brightnessAdjust) {
  // convert, clone or reference, as needed
  Mat tmp = src;
  if (src.channels() == 3) {
    cvtColor(src, tmp, CV_BGR2BGRA);
  } else if (FLAGS_side_alpha_feather_size) {
    tmp = src.clone();
  }
  // feather
  if (FLAGS_side_alpha_feather_size) {
    for (int y = 0; y < FLAGS_side_alpha_feather_size; ++y) {
      const uint8_t alpha =
        255.0f * float(y + 0.5f) / float(FLAGS_side_alpha_feather_size);
      for (int x = 0; x < tmp.cols; ++x) {
        tmp.at<Vec4b>(y, x)[3] = alpha;
        tmp.at<Vec4b>(tmp.rows - 1 - y, x)[3] = alpha;
      }
    }
  }
  // remap
  bicubicRemapToSpherical(
    dst,
    tmp,
    camera,
    leftAngle,
    rightAngle,
    topAngle,
    bottomAngle);
  // adjust brightness
  if (FLAGS_enable_render_coloradjust && brightnessAdjust != 0.0f) {
    dst += Scalar(brightnessAdjust, brightnessAdjust, brightnessAdjust, 0);
  }
}

// project all of the (side) cameras' images into spherical coordinates
void projectSphericalCamImages(
      const RigDescription& rig,
      const string& imagesDir,
      vector<Mat>& projectionImages) {

  VLOG(1) << "Projecting side camera images to spherical coordinates";

  const double startLoadCameraImagesTime = getCurrTimeSec();
  vector<Mat> camImages = rig.loadSideCameraImages(imagesDir);
  const double endLoadCameraImagesTime = getCurrTimeSec();
  VLOG(1) << "Time to load images from file: "
    << endLoadCameraImagesTime - startLoadCameraImagesTime
    << " sec";

  // if we got intrinsic lens parameters, read them to correct distortion
  Mat intrinsic, distCoeffs;
  if (FLAGS_src_intrinsic_param_file == "NONE") {
    VLOG(1) << "src_intrinsic_param_file = NONE. no intrinsics loaded";
  } else {
    FileStorage fileStorage(FLAGS_src_intrinsic_param_file, FileStorage::READ);
    if (fileStorage.isOpened()) {
      fileStorage["intrinsic"] >> intrinsic;
      fileStorage["distCoeffs"] >> distCoeffs;
    } else {
      throw VrCamException("file read failed: " + FLAGS_src_intrinsic_param_file);
    }
  }

  // if we got a brightness adjustments file, read the values
  vector<float> brightnessAdjustments(rig.getSideCameraCount(), 0.0f);
  if (FLAGS_enable_render_coloradjust &&
      !FLAGS_brightness_adjustment_src.empty()){
    LOG(INFO) << "reading brightness adjustment file: "
      << FLAGS_brightness_adjustment_src;
    ifstream brightnessAdjustFile(FLAGS_brightness_adjustment_src);
    if (!brightnessAdjustFile) {
      throw VrCamException(
        "file read failed: " + FLAGS_brightness_adjustment_src);
    }
    const string strData(
      (istreambuf_iterator<char>(brightnessAdjustFile)),
      istreambuf_iterator<char>());
    vector<string> brightnessStrs = stringSplit(strData , ',');
    if (brightnessStrs.size() != rig.getSideCameraCount()) {
      throw VrCamException(
        "expected number of brightness adjustment values to match number of "
        "side cameras. got # cameras = " + to_string(rig.getSideCameraCount()) +
        " and # brightness adjustments = " +
        to_string(brightnessAdjustments.size()));
    }
    for (int i = 0; i < brightnessStrs.size(); ++i) {
      brightnessAdjustments[i] = std::stof(brightnessStrs[i]);
    }
  }

<<<<<<< HEAD
  // to ensure thread safety, we need to make absolutely sure there is no monkey
  // business with STL pair + cv::Mat going out of scope, so before spawning
  // threads we unpack the pairs.
  vector<CameraMetadata> camModels;
  vector<Mat> camImages;
  for (int camIdx = 0; camIdx < camImagePairs.size(); ++camIdx) {
    const auto& camImagePair = camImagePairs[camIdx];
    camModels.push_back(camImagePair.first);
    camImages.push_back(camImagePair.second);
  }

  projectionImages = vector<Mat>(camImagePairs.size(), Mat());
  /*vector<std::thread> threads;
  for (int camIdx = 0; camIdx < camImagePairs.size(); ++camIdx) {
    threads.push_back(std::thread(
      projectCamImageToSphericalThread,
      brightnessAdjustments[camIdx],
      &intrinsic,
      &distCoeffs,
      &camModels[camIdx],
      &sideCamTransforms[camIdx],
      &camImages[camIdx],
      &projectionImages[camIdx]
    ));
=======
  projectionImages.resize(camImages.size());
  vector<std::thread> threads;
  for (int camIdx = 0; camIdx < camImages.size(); ++camIdx) {
    if (rig.isNewFormat()) {
      float hRadians = toRadians(FLAGS_side_camera_h_fov_deg);
      float vRadians = toRadians(FLAGS_side_camera_v_fov_deg);
      projectionImages[camIdx].create(
        FLAGS_eqr_height * vRadians / M_PI,
        FLAGS_eqr_width * hRadians / (2 * M_PI),
        CV_8UC4);
      // the negative sign here is so the camera array goes clockwise
      float direction = -float(camIdx) / float(camImages.size()) * 2.0f * M_PI;
      threads.emplace_back(
        projectSideToSpherical,
        ref(projectionImages[camIdx]),
        cref(camImages[camIdx]),
        cref(rig.rigSideOnly[camIdx]),
        direction + hRadians / 2,
        direction - hRadians / 2,
        vRadians / 2,
        -vRadians / 2,
        brightnessAdjustments[camIdx]);
    } else {
      threads.emplace_back(
        projectCamImageToSphericalThread,
        brightnessAdjustments[camIdx],
        &intrinsic,
        &distCoeffs,
        &rig.camModelArray[camIdx],
        &rig.sideCamTransforms[camIdx],
        &camImages[camIdx],
        &projectionImages[camIdx]
      );
    }
>>>>>>> b84705a0
  }
  for (std::thread& t : threads) { t.join(); }*/
  //[mbs]
  for (int camIdx = 0; camIdx < camImagePairs.size(); ++camIdx) {
      projectCamImageToSphericalThread(
		  brightnessAdjustments[camIdx],
		  &intrinsic,
		  &distCoeffs,
		  &camModels[camIdx],
		  &sideCamTransforms[camIdx],
		  &camImages[camIdx],
		  &projectionImages[camIdx]);
  }

  if (FLAGS_save_debug_images) {
    for (int camIdx = 0; camIdx < rig.getSideCameraCount(); ++camIdx) {
      const string cropImageFilename = FLAGS_output_data_dir +
        "/projections/crop_" + rig.getSideCameraId(camIdx) + ".png";
      imwriteExceptionOnFail(cropImageFilename, projectionImages[camIdx]);
    }
  }
}

// this is where the main work of optical flow for adjacent side cameras is done
void prepareNovelViewGeneratorThread(
    const int overlapImageWidth,
    const int leftIdx, // only used to determine debug image filename
    Mat* imageL,
    Mat* imageR,
    NovelViewGenerator* novelViewGen) {

  Mat overlapImageL = (*imageL)(Rect(
    imageL->cols - overlapImageWidth, 0, overlapImageWidth, imageL->rows));
  Mat overlapImageR = (*imageR)(Rect(0, 0, overlapImageWidth, imageR->rows));

  // save the images that are going into flow. we will need them in the next frame
  imwriteExceptionOnFail(
    FLAGS_output_data_dir + "/flow_images/overlap_" + std::to_string(leftIdx) + "_L.png",
    overlapImageL);
  imwriteExceptionOnFail(
    FLAGS_output_data_dir + "/flow_images/overlap_" + std::to_string(leftIdx) + "_R.png",
    overlapImageR);

  // read the previous frame's flow results, if available
  Mat prevFrameFlowLtoR, prevFrameFlowRtoL, prevOverlapImageL, prevOverlapImageR;
  if (FLAGS_prev_frame_data_dir != "NONE") {
    VLOG(1) << "Reading previous frame flow and images from: "
      << FLAGS_prev_frame_data_dir;
    prevFrameFlowLtoR = readFlowFromFile(
      FLAGS_prev_frame_data_dir + "/flow/flowLtoR_" + std::to_string(leftIdx) + ".bin");
    prevFrameFlowRtoL = readFlowFromFile(
      FLAGS_prev_frame_data_dir + "/flow/flowRtoL_" + std::to_string(leftIdx) + ".bin");
    prevOverlapImageL = imreadExceptionOnFail(
      FLAGS_prev_frame_data_dir + "/flow_images/overlap_" + std::to_string(leftIdx) + "_L.png",
      -1);
    prevOverlapImageR = imreadExceptionOnFail(
      FLAGS_prev_frame_data_dir + "/flow_images/overlap_" + std::to_string(leftIdx) + "_R.png",
      -1);
    VLOG(1) << "Loaded previous frame's flow OK";
  }

  // this is the call to actually compute optical flow
  novelViewGen->prepare(
    overlapImageL,
    overlapImageR,
    prevFrameFlowLtoR,
    prevFrameFlowRtoL,
    prevOverlapImageL,
    prevOverlapImageR);

  // get the results of flow and save them. we will need these for temporal regularization
  const Mat flowLtoR = novelViewGen->getFlowLtoR();
  const Mat flowRtoL = novelViewGen->getFlowRtoL();
  saveFlowToFile(
    flowLtoR,
    FLAGS_output_data_dir + "/flow/flowLtoR_" + std::to_string(leftIdx) + ".bin");
  saveFlowToFile(
    flowRtoL,
    FLAGS_output_data_dir + "/flow/flowRtoL_" + std::to_string(leftIdx) + ".bin");
}

// a "chunk" is the portion from a pair of overlapping cameras. returns left/right images
void renderStereoPanoramaChunksThread(
    const int leftIdx, // left camera
    const int numCams,
    const int camImageWidth,
    const int camImageHeight,
    const int numNovelViews,
    const float fovHorizontalRadians,
    const float vergeAtInfinitySlabDisplacement,
    NovelViewGenerator* novelViewGen,
    Mat* chunkL,
    Mat* chunkR) {

  int currChunkX = 0; // current column in chunk to write
  LazyNovelViewBuffer lazyNovelViewBuffer(FLAGS_eqr_width / numCams, camImageHeight);
  for (int nvIdx = 0; nvIdx < numNovelViews; ++nvIdx) {
    const float shift = float(nvIdx) / float(numNovelViews);
    const float slabShift =
      float(camImageWidth) * 0.5f - float(numNovelViews - nvIdx);

    for (int v = 0; v < camImageHeight; ++v) {
      lazyNovelViewBuffer.warpL[currChunkX][v] =
        Point3f(slabShift + vergeAtInfinitySlabDisplacement, v, shift);
      lazyNovelViewBuffer.warpR[currChunkX][v] =
        Point3f(slabShift - vergeAtInfinitySlabDisplacement, v, shift);
    }
    ++currChunkX;
  }

  const int rightIdx = (leftIdx + 1) % numCams;
  pair<Mat, Mat> lazyNovelChunksLR = novelViewGen->combineLazyNovelViews(
    lazyNovelViewBuffer,
    leftIdx,
    rightIdx);
  *chunkL = lazyNovelChunksLR.first;
  *chunkR = lazyNovelChunksLR.second;
}

// generates a left/right eye equirect panorama using slices of novel views
void generateRingOfNovelViewsAndRenderStereoSpherical(
    const float cameraRingRadius,
    const float camFovHorizontalDegrees,
    vector<Mat>& projectionImages,
    Mat& panoImageL,
    Mat& panoImageR,
    double& opticalFlowRuntime,
    double& novelViewRuntime) {

  const int numCams = projectionImages.size();

  // this is the amount of horizontal overlap the cameras would have if they
  // were all perfectly aligned (in fact due to misalignment they overlap by a
  // different amount for each pair, but we ignore that to make it simple)
  const float fovHorizontalRadians = toRadians(camFovHorizontalDegrees);
  const float overlapAngleDegrees =
    (camFovHorizontalDegrees * float(numCams) - 360.0) / float(numCams);
  const int camImageWidth = projectionImages[0].cols;
  const int camImageHeight = projectionImages[0].rows;
  const int overlapImageWidth =
    float(camImageWidth) * (overlapAngleDegrees / camFovHorizontalDegrees);
  const int numNovelViews = camImageWidth - overlapImageWidth; // per image pair

  // setup parallel optical flow
  double startOpticalFlowTime = getCurrTimeSec();
  vector<NovelViewGenerator*> novelViewGenerators(projectionImages.size());
  /*vector<std::thread> threads;
  for (int leftIdx = 0; leftIdx < projectionImages.size(); ++leftIdx) {
    const int rightIdx = (leftIdx + 1) % projectionImages.size();
    novelViewGenerators[leftIdx] =
      new NovelViewGeneratorAsymmetricFlow(FLAGS_side_flow_alg);
    threads.push_back(std::thread(
      prepareNovelViewGeneratorThread,
      overlapImageWidth,
      leftIdx,
      &projectionImages[leftIdx],
      &projectionImages[rightIdx],
      novelViewGenerators[leftIdx]
    ));
  }
  for (std::thread& t : threads) { t.join(); }*/

  //[mbs]
  parallel_for_<int>(0,projectionImages.size(),[&](int leftIdx) {
     const int rightIdx = (leftIdx + 1) % projectionImages.size();
     novelViewGenerators[leftIdx] =
        new NovelViewGeneratorAsymmetricFlow(FLAGS_side_flow_alg);
     prepareNovelViewGeneratorThread(
        overlapImageWidth,
        leftIdx,
        &projectionImages[leftIdx],
        &projectionImages[rightIdx],
        novelViewGenerators[leftIdx]
      );
  },1);

  opticalFlowRuntime = getCurrTimeSec() - startOpticalFlowTime;

  // lightfield/parallax formulas
  const float v =
    atanf(FLAGS_zero_parallax_dist / (FLAGS_interpupilary_dist / 2.0f));
  const float psi =
    asinf(sinf(v) * (FLAGS_interpupilary_dist / 2.0f) / cameraRingRadius);
  const float vergeAtInfinitySlabDisplacement =
    psi * (float(camImageWidth) / fovHorizontalRadians);
  const float theta = -M_PI / 2.0f + v + psi;
  const float zeroParallaxNovelViewShiftPixels =
    float(FLAGS_eqr_width) * (theta / (2.0f * M_PI));

  double startNovelViewTime = getCurrTimeSec();
  // a "chunk" will be just the part of the panorama formed from one pair of
  // adjacent cameras. we will stack them horizontally to build the full
  // panorama. we do this so it can be parallelized.
  vector<Mat> panoChunksL(projectionImages.size(), Mat());
  vector<Mat> panoChunksR(projectionImages.size(), Mat());
  /*vector<std::thread> panoThreads;
  for (int leftIdx = 0; leftIdx < projectionImages.size(); ++leftIdx) {
    panoThreads.push_back(std::thread(
      renderStereoPanoramaChunksThread,
      leftIdx,
      numCams,
      camImageWidth,
      camImageHeight,
      numNovelViews,
      fovHorizontalRadians,
      vergeAtInfinitySlabDisplacement,
      novelViewGenerators[leftIdx],
      &panoChunksL[leftIdx],
      &panoChunksR[leftIdx]
    ));
  }
  for (std::thread& t : panoThreads) { t.join(); }*/

  //[mbs]
  parallel_for_<int>(0,projectionImages.size(),[&](int leftIdx) {
      renderStereoPanoramaChunksThread(
         leftIdx,
         numCams,
         camImageWidth,
         camImageHeight,
         numNovelViews,
         fovHorizontalRadians,
         vergeAtInfinitySlabDisplacement,
         novelViewGenerators[leftIdx],
         &panoChunksL[leftIdx],
         &panoChunksR[leftIdx]
      );
  },1);

  novelViewRuntime = getCurrTimeSec() - startNovelViewTime;

  for (int leftIdx = 0; leftIdx < projectionImages.size(); ++leftIdx) {
    delete novelViewGenerators[leftIdx];
  }

  panoImageL = stackHorizontal(panoChunksL);
  panoImageR = stackHorizontal(panoChunksR);

  panoImageL = offsetHorizontalWrap(panoImageL, zeroParallaxNovelViewShiftPixels);
  panoImageR = offsetHorizontalWrap(panoImageR, -zeroParallaxNovelViewShiftPixels);
}

// handles flow between the fisheye top or bottom with the left/right eye side panoramas
void poleToSideFlowThread(
    string eyeName,
    const RigDescription& rig,
    Mat* sideSphericalForEye,
    Mat* fisheyeSpherical,
    Mat* warpedSphericalForEye) {

  // crop the side panorama to the height of the pole image
  Mat croppedSideSpherical = (*sideSphericalForEye)(Rect(0, 0, fisheyeSpherical->cols, fisheyeSpherical->rows));
  croppedSideSpherical = featherAlphaChannel(croppedSideSpherical, FLAGS_std_alpha_feather_size);

  // extend the panoramas and wrap horizontally so we can avoid a seam
  const float kExtendFrac = 1.2f;
  const int extendedWidth = float(fisheyeSpherical->cols) * kExtendFrac;
  Mat extendedSideSpherical(Size(extendedWidth, fisheyeSpherical->rows), CV_8UC4);
  Mat extendedFisheyeSpherical(extendedSideSpherical.size(),  CV_8UC4);
  for (int y = 0; y < extendedSideSpherical.rows; ++y) {
    for (int x = 0; x < extendedSideSpherical.cols; ++x) {
      extendedSideSpherical.at<Vec4b>(y, x) =
        croppedSideSpherical.at<Vec4b>(y, x % fisheyeSpherical->cols);
      extendedFisheyeSpherical.at<Vec4b>(y, x) =
        fisheyeSpherical->at<Vec4b>(y, x % fisheyeSpherical->cols);
    }
  }

  imwriteExceptionOnFail(FLAGS_output_data_dir + "/flow_images/extendedSideSpherical_" + eyeName + ".png", extendedSideSpherical);
  imwriteExceptionOnFail(FLAGS_output_data_dir + "/flow_images/extendedFisheyeSpherical_" + eyeName + ".png", extendedFisheyeSpherical);

  Mat prevFisheyeFlow, prevExtendedSideSpherical, prevExtendedFisheyeSpherical;
  if (FLAGS_prev_frame_data_dir != "NONE") {
    VLOG(1) << "Reading previous frame fisheye flow results from: "
      << FLAGS_prev_frame_data_dir;
    prevFisheyeFlow = readFlowFromFile(
      FLAGS_prev_frame_data_dir + "/flow/flow_" + eyeName + ".bin");
    prevExtendedSideSpherical = imreadExceptionOnFail(
      FLAGS_prev_frame_data_dir + "/flow_images/extendedSideSpherical_" + eyeName + ".png", -1);
    prevExtendedFisheyeSpherical = imreadExceptionOnFail(
      FLAGS_prev_frame_data_dir + "/flow_images/extendedFisheyeSpherical_" + eyeName + ".png", -1);
  }

  Mat flow;
  OpticalFlowInterface* flowAlg = makeOpticalFlowByName(FLAGS_polar_flow_alg);
  flowAlg->computeOpticalFlow(
    extendedSideSpherical,
    extendedFisheyeSpherical,
    prevFisheyeFlow,
    prevExtendedSideSpherical,
    prevExtendedFisheyeSpherical,
    flow,
    OpticalFlowInterface::DirectionHint::DOWN);
  delete flowAlg;

  VLOG(1) << "Serializing fisheye flow result";
  saveFlowToFile(
    flow,
    FLAGS_output_data_dir + "/flow/flow_" + eyeName + ".bin");

  // make a ramp for alpha/flow magnitude
  const float kRampFrac = 1.0f; // fraction of available overlap used for ramp
  float poleCameraCropRadius = FLAGS_pole_camera_crop_fov_deg / 2.0f;
  float poleCameraRadius = FLAGS_pole_camera_fov_deg / 2.0f;
  float sideCameraRadius = FLAGS_side_camera_v_fov_deg / 2.0f;
  if (!rig.isNewFormat()) {
    CameraMetadata bottom = getBottomCamModel(rig.camModelArrayWithTop);
    const CameraMetadata& side = rig.camModelArray[0];
    poleCameraCropRadius = bottom.fisheyeFovDegreesCrop / 2.0f;
    poleCameraRadius = bottom.fisheyeFovDegrees / 2.0f;
    sideCameraRadius = (side.fovHorizontal / side.aspectRatioWH) / 2.0f;
  }

  const float phiFromPole = poleCameraCropRadius;
  const float phiFromSide = 90.0f - sideCameraRadius;
  const float phiMid = (phiFromPole + phiFromSide) / 2.0f;
  const float phiDiff = fabsf(phiFromPole - phiFromSide);
  const float phiRampStart = phiMid - kRampFrac * phiDiff / 2.0f;
  const float phiRampEnd = phiMid + kRampFrac * phiDiff / 2.0f;

  // ramp for flow magnitude
  //    1               for phi from 0 to phiRampStart
  //    linear drop-off for phi from phiRampStart to phiMid
  //    0               for phi from phiMid to totalRadius
  Mat warp(extendedFisheyeSpherical.size(), CV_32FC2);
  for (int y = 0; y < warp.rows; ++y) {
    const float phi = poleCameraRadius * float(y + 0.5f) / float(warp.rows);
    const float alpha = 1.0f - rampf(phi, phiRampStart, phiMid);
    for (int x = 0; x < warp.cols; ++x) {
      warp.at<Point2f>(y, x) = Point2f(x, y) + (1.0f - alpha) * flow.at<Point2f>(y, x);
    }
  }

  Mat warpedExtendedFisheyeSpherical;
  remap(
    extendedFisheyeSpherical,
    warpedExtendedFisheyeSpherical,
    warp,
    Mat(),
    CV_INTER_CUBIC,
    BORDER_CONSTANT);

  // take the extra strip on the right side and alpha-blend it out on the left side of the result
  *warpedSphericalForEye = warpedExtendedFisheyeSpherical(Rect(0, 0, fisheyeSpherical->cols, fisheyeSpherical->rows));
  int maxBlendX = float(fisheyeSpherical->cols) * (kExtendFrac - 1.0f);
  for (int y = 0; y < warpedSphericalForEye->rows; ++y) {
    for (int x = 0; x < maxBlendX; ++x) {
      const float srcB = warpedSphericalForEye->at<Vec4b>(y, x)[0];
      const float srcG = warpedSphericalForEye->at<Vec4b>(y, x)[1];
      const float srcR = warpedSphericalForEye->at<Vec4b>(y, x)[2];
      const float srcA = warpedSphericalForEye->at<Vec4b>(y, x)[3];
      const float wrapB = warpedExtendedFisheyeSpherical.at<Vec4b>(y, x + fisheyeSpherical->cols)[0];
      const float wrapG = warpedExtendedFisheyeSpherical.at<Vec4b>(y, x + fisheyeSpherical->cols)[1];
      const float wrapR = warpedExtendedFisheyeSpherical.at<Vec4b>(y, x + fisheyeSpherical->cols)[2];
      float alpha = 1.0f - rampf(x, float(maxBlendX) * 0.333f, float(maxBlendX) * 0.667f);
      warpedSphericalForEye->at<Vec4b>(y, x) = Vec4b(
        wrapB * alpha + srcB * (1.0f - alpha),
        wrapG * alpha + srcG * (1.0f - alpha),
        wrapR * alpha + srcR * (1.0f - alpha),
        srcA);
    }
  }

  // make a ramp in the alpha channel for blending with the sides
  //    1               for phi from 0 to phiMid
  //    linear drop-off for phi from phiMid to phiRampEnd
  //    0               for phi from phiRampEnd to totalRadius
  for (int y = 0; y < warp.rows; ++y) {
    const float phi = poleCameraRadius * float(y + 0.5f) / float(warp.rows);
    const float alpha = 1.0f - rampf(phi, phiMid, phiRampEnd);
    for (int x = 0; x < warp.cols; ++x) {
      (*warpedSphericalForEye).at<Vec4b>(y, x)[3] *= alpha;
    }
  }

  copyMakeBorder(
    *warpedSphericalForEye,
    *warpedSphericalForEye,
    0,
    sideSphericalForEye->rows - warpedSphericalForEye->rows,
    0,
    0,
    BORDER_CONSTANT,
    Scalar(0,0,0,0));

  if (FLAGS_save_debug_images) {
    imwriteExceptionOnFail(
      FLAGS_output_data_dir + "/croppedSideSpherical_" + eyeName + ".png",
      croppedSideSpherical);
    imwriteExceptionOnFail(
      FLAGS_output_data_dir + "/warpedSpherical_" + eyeName + ".png",
      *warpedSphericalForEye);
    imwriteExceptionOnFail(
      FLAGS_output_data_dir + "/extendedSideSpherical_" + eyeName + ".png",
      extendedSideSpherical);
  }
}

// does pole removal from the two bottom cameras, and projects the result to equirect
void prepareBottomImagesThread(
    const RigDescription& rig,
    Mat* bottomSpherical) {

  Mat bottomImage;
  if (FLAGS_enable_pole_removal) {
    CHECK(!rig.isNewFormat()) << "TODO: support pole removal";
    LOG(INFO) << "Using pole removal masks";
    requireArg(FLAGS_bottom_pole_masks_dir, "bottom_pole_masks_dir");

    CameraMetadata dummy;
    combineBottomImagesWithPoleRemoval(
      FLAGS_imgs_dir,
      FLAGS_bottom_pole_masks_dir,
      FLAGS_prev_frame_data_dir,
      FLAGS_output_data_dir,
      FLAGS_save_debug_images,
      true, // save data that will be used in the next frame
      FLAGS_poleremoval_flow_alg,
      FLAGS_std_alpha_feather_size,
      FLAGS_enable_render_coloradjust,
      rig.camModelArrayWithTop,
      dummy,
      bottomImage);
  } else {
    LOG(INFO) << "Using primary bottom camera";
    const string bottomImageFilename = rig.getBottomCameraId() + ".png";
    const string bottomImagePath = FLAGS_imgs_dir + "/" + bottomImageFilename;
    bottomImage = imreadExceptionOnFail(bottomImagePath, CV_LOAD_IMAGE_COLOR);
  }

  if (rig.isNewFormat()) {
    const double poleCameraFovRadians = toRadians(FLAGS_pole_camera_fov_deg);
    bottomSpherical->create(
      FLAGS_eqr_height * (poleCameraFovRadians / 2) / M_PI,
      FLAGS_eqr_width,
      CV_8UC3);
    bicubicRemapToSpherical(
      *bottomSpherical,
      bottomImage,
      rig.findCameraByDirection(-kGlobalUp),
      0,
      2.0f * M_PI,
      -(M_PI / 2.0f),
      -(M_PI / 2.0f - poleCameraFovRadians / 2.0f));
  } else {
    CameraMetadata bottom = getBottomCamModel(rig.camModelArrayWithTop);
    *bottomSpherical = bicubicRemapFisheyeToSpherical(
      bottom,
      bottomImage,
      Size(
        FLAGS_eqr_width,
        FLAGS_eqr_height * (bottom.fisheyeFovDegrees / 2.0f) / 180.0f));
  }

  // if we skipped pole removal, there is no alpha channel and we need to add one.
  if (bottomSpherical->type() != CV_8UC4) {
    cvtColor(*bottomSpherical, *bottomSpherical, CV_BGR2BGRA);
  }

  // the alpha channel in bottomSpherical is the result of pole removal/flow. this can in
  // some cases cause an alpha-channel discontinuity at the boundary of the image, which
  // will have an effect on flow between bottom and sides. to mitigate that, we do another
  // pass of feathering on bottomSpherical before converting to polar coordinates.
  const int yFeatherStart = bottomSpherical->rows - 1 - FLAGS_std_alpha_feather_size;
  for (int y = yFeatherStart; y < bottomSpherical->rows; ++y) {
    for (int x = 0; x < bottomSpherical->cols; ++x) {
      const float alpha =
        1.0f - float(y - yFeatherStart) / float(FLAGS_std_alpha_feather_size);
      bottomSpherical->at<Vec4b>(y, x)[3] =
        min(bottomSpherical->at<Vec4b>(y, x)[3], (unsigned char)(255.0f * alpha));
    }
  }

  if (FLAGS_save_debug_images) {
    imwriteExceptionOnFail(FLAGS_output_data_dir + "/_bottomSpherical.png", *bottomSpherical);
  }
}

// similar to prepareBottomImagesThread but there is no pole removal
void prepareTopImagesThread(
    const RigDescription& rig,
    Mat* topSpherical) {

  const string topImageFilename = rig.getTopCameraId() + ".png";
  const string topImagePath = FLAGS_imgs_dir + "/" + topImageFilename;
  Mat topImage = imreadExceptionOnFail(topImagePath, CV_LOAD_IMAGE_COLOR);
  if (rig.isNewFormat()) {
    const double poleCameraFovRadians = toRadians(FLAGS_pole_camera_fov_deg);
    topSpherical->create(
      FLAGS_eqr_height * (poleCameraFovRadians / 2) / M_PI,
      FLAGS_eqr_width,
      CV_8UC3);
    bicubicRemapToSpherical(
      *topSpherical,
      topImage,
      rig.findCameraByDirection(kGlobalUp),
      2.0f * M_PI,
      0,
      M_PI / 2.0f,
      M_PI / 2.0f - poleCameraFovRadians / 2.0f);
  } else {
    CameraMetadata top = getTopCamModel(rig.camModelArrayWithTop);
    *topSpherical = bicubicRemapFisheyeToSpherical(
      top,
      topImage,
      Size(
        FLAGS_eqr_width,
        FLAGS_eqr_height * (top.fisheyeFovDegrees / 2.0f) / 180.0f));

  }

  // alpha feather the top spherical image for flow purposes
  cvtColor(*topSpherical, *topSpherical, CV_BGR2BGRA);
  const int yFeatherStart = topSpherical->rows - 1 - FLAGS_std_alpha_feather_size;
  for (int y = yFeatherStart ; y < topSpherical->rows ; ++y) {
    for (int x = 0; x < topSpherical->cols; ++x) {
      const float alpha =
        1.0f - float(y - yFeatherStart) / float(FLAGS_std_alpha_feather_size);
      topSpherical->at<Vec4b>(y, x)[3] = 255.0f * alpha;
    }
  }

  if (FLAGS_save_debug_images) {
    imwriteExceptionOnFail(FLAGS_output_data_dir + "/_topSpherical.png", *topSpherical);
  }
}

// sharpen the left or right eye panorama using a periodic boundary
void sharpenThread(Mat* sphericalImage) {
  const WrapBoundary<float> wrapB;
  const ReflectBoundary<float> reflectB;
  Mat lowPassSphericalImage(sphericalImage->rows, sphericalImage->cols, CV_8UC3);
  iirLowPass<WrapBoundary<float>, ReflectBoundary<float>, Vec3b>(
    *sphericalImage, 0.25f, lowPassSphericalImage, wrapB, reflectB);
  sharpenWithIirLowPass<Vec3b>(
    *sphericalImage, lowPassSphericalImage, 1.0f + FLAGS_sharpenning);
}

// If the un-padded height is odd and targetHeight is even, we can't do equal
// padding to get the final image to be targetHeight. the formulas below give
// equal padding if possible, or equal +/-1 if not.
void padToheight(Mat& unpaddedImage, const int targetHeight) {
  const int paddingAbove = (targetHeight - unpaddedImage.rows) / 2;
  const int paddingBelow = targetHeight - unpaddedImage.rows - paddingAbove;
  copyMakeBorder(
    unpaddedImage,
    unpaddedImage,
    paddingAbove,
    paddingBelow,
    0,
    0,
    BORDER_CONSTANT,
    Scalar(0.0, 0.0, 0.0));
}

// run the whole stereo panorama rendering pipeline
void renderStereoPanorama() {
  requireArg(FLAGS_rig_json_file, "rig_json_file");
  requireArg(FLAGS_imgs_dir, "imgs_dir");
  requireArg(FLAGS_output_data_dir, "output_data_dir");
  requireArg(FLAGS_output_equirect_path, "output_equirect_path");

  const double startTime = getCurrTimeSec();

  ColorAdjustmentSampleLogger::instance().enabled =
    FLAGS_enable_render_coloradjust;

  RigDescription rig(FLAGS_rig_json_file, FLAGS_new_rig_format);
  
  // prepare the bottom camera(s) by doing pole removal and projections in a thread.
  // will join that thread as late as possible.
  Mat bottomSpherical;
  std::thread prepareBottomThread;
  if (FLAGS_enable_bottom) {
    VLOG(1) << "Bottom cameras enabled. Preparing bottom projections in a thread";
    prepareBottomThread = std::thread(
      prepareBottomImagesThread,
      std::cref(rig),
      &bottomSpherical);
  }

  // top cameras are handled similar to bottom cameras- do anything we can in a thread
  // that is joined as late as possible.
  Mat topSpherical;
  std::thread prepareTopThread;
  if (FLAGS_enable_top) {
    prepareTopThread = std::thread(
      prepareTopImagesThread,
      cref(rig),
      &topSpherical);
  }

  // projection to spherical coordinates
  vector<Mat> projectionImages;

  if (FLAGS_save_debug_images) {
    system(string("rm -f " + FLAGS_output_data_dir + "/projections/*").c_str());
  }

  const double startProjectSphericalTime = getCurrTimeSec();
  LOG(INFO) << "Projecting camera images to spherical";
  projectSphericalCamImages(rig, FLAGS_imgs_dir, projectionImages);
  const double endProjectSphericalTime = getCurrTimeSec();

  // generate novel views and stereo spherical panoramas
  double opticalFlowRuntime, novelViewRuntime;
  Mat sphericalImageL, sphericalImageR;
  LOG(INFO) << "Rendering stereo panorama";
  const double fovHorizontal = rig.isNewFormat()
    ? FLAGS_side_camera_h_fov_deg
    : rig.camModelArray[0].fovHorizontal;
  generateRingOfNovelViewsAndRenderStereoSpherical(
    rig.getRingRadius(),
    fovHorizontal,
    projectionImages,
    sphericalImageL,
    sphericalImageR,
    opticalFlowRuntime,
    novelViewRuntime);

  if (FLAGS_save_debug_images) {
    VLOG(1) << "Offset-warping images for debugging";
    Mat wrapSphericalImageL, wrapSphericalImageR;
    wrapSphericalImageL = offsetHorizontalWrap(sphericalImageL, sphericalImageL.cols/3);
    wrapSphericalImageR = offsetHorizontalWrap(sphericalImageR, sphericalImageR.cols/3);
    imwriteExceptionOnFail(FLAGS_output_data_dir + "/sphericalImgL.png", sphericalImageL);
    imwriteExceptionOnFail(FLAGS_output_data_dir + "/sphericalImgR.png", sphericalImageR);
    imwriteExceptionOnFail(FLAGS_output_data_dir + "/sphericalImg_offsetwrapL.png", wrapSphericalImageL);
    imwriteExceptionOnFail(FLAGS_output_data_dir + "/sphericalImg_offsetwrapR.png", wrapSphericalImageR);
  }

  // so far we only operated on the strip that contains the full vertical FOV of
  // the side cameras. before merging those results with top/bottom cameras,
  // we will pad the side images out to be a full 180 degree vertical equirect.
  padToheight(sphericalImageL, FLAGS_eqr_height);
  padToheight(sphericalImageR, FLAGS_eqr_height);

  // if both top and bottom cameras are enabled, there are 4 threads that can be done in
  // parallel (for top/bottom, we flow to the left eye and right eye side panoramas).
  std::thread topFlowThreadL, topFlowThreadR, bottomFlowThreadL, bottomFlowThreadR;
  const double topBottomToSideStartTime = getCurrTimeSec();

  // if we have a top camera, do optical flow with its image and the side camera
  Mat topSphericalWarpedL, topSphericalWarpedR;
  if (FLAGS_enable_top) {
    prepareTopThread.join(); // this is the latest we can wait

    topFlowThreadL = std::thread(
      poleToSideFlowThread,
      "top_left",
      cref(rig),
      &sphericalImageL,
      &topSpherical,
      &topSphericalWarpedL);

    topFlowThreadR = std::thread(
      poleToSideFlowThread,
      "top_right",
      cref(rig),
      &sphericalImageR,
      &topSpherical,
      &topSphericalWarpedR);
  }

  Mat flipSphericalImageL, flipSphericalImageR;
  Mat bottomSphericalWarpedL, bottomSphericalWarpedR;
  if (FLAGS_enable_bottom) {
    prepareBottomThread.join(); // this is the latest we can wait

    // flip the side images upside down for bottom flow
    flip(sphericalImageL, flipSphericalImageL, -1);
    flip(sphericalImageR, flipSphericalImageR, -1);

    bottomFlowThreadL = std::thread(
      poleToSideFlowThread,
      "bottom_left",
      cref(rig),
      &flipSphericalImageL,
      &bottomSpherical,
      &bottomSphericalWarpedL);

    bottomFlowThreadR = std::thread(
      poleToSideFlowThread,
      "bottom_right",
      cref(rig),
      &flipSphericalImageR,
      &bottomSpherical,
      &bottomSphericalWarpedR);
  }

  // now that all 4 possible threads have been spawned, we are ready to wait for the
  // threads to finish, then composite the results
  if (FLAGS_enable_top) {
    topFlowThreadL.join();
    topFlowThreadR.join();

    if (FLAGS_enable_render_coloradjust) {
      sphericalImageL = flattenLayersDeghostPreferBaseAdjustBrightness(
        sphericalImageL, topSphericalWarpedL);
      sphericalImageR = flattenLayersDeghostPreferBaseAdjustBrightness(
        sphericalImageR, topSphericalWarpedR);
    } else {
      sphericalImageL = flattenLayersDeghostPreferBase(
        sphericalImageL, topSphericalWarpedL);
      sphericalImageR = flattenLayersDeghostPreferBase(
        sphericalImageR, topSphericalWarpedR);
    }
  }

  if (FLAGS_enable_bottom) {
    bottomFlowThreadL.join();
    bottomFlowThreadR.join();

    flip(sphericalImageL, sphericalImageL, -1);
    flip(sphericalImageR, sphericalImageR, -1);
    if (FLAGS_enable_render_coloradjust) {
      sphericalImageL = flattenLayersDeghostPreferBaseAdjustBrightness(
        sphericalImageL, bottomSphericalWarpedL);
      sphericalImageR = flattenLayersDeghostPreferBaseAdjustBrightness(
        sphericalImageR, bottomSphericalWarpedR);
    } else {
      sphericalImageL = flattenLayersDeghostPreferBase(
        sphericalImageL, bottomSphericalWarpedL);
      sphericalImageR = flattenLayersDeghostPreferBase(
        sphericalImageR, bottomSphericalWarpedR);
    }
    flip(sphericalImageL, sphericalImageL, -1);
    flip(sphericalImageR, sphericalImageR, -1);
  }
  const double topBottomToSideEndTime = getCurrTimeSec();

  // depending on how things are handled, we might still have an alpha channel.
  // if so, flatten the image to 3 channel
  if (sphericalImageL.type() != CV_8UC3) {
    VLOG(1) << "Flattening from 4 channels to 3 channels";
    cvtColor(sphericalImageL, sphericalImageL, CV_BGRA2BGR);
    cvtColor(sphericalImageR, sphericalImageR, CV_BGRA2BGR);
  }

  if (FLAGS_save_debug_images) {
    imwriteExceptionOnFail(FLAGS_output_data_dir + "/eqr_sideL.png", sphericalImageL);
    imwriteExceptionOnFail(FLAGS_output_data_dir + "/eqr_sideR.png", sphericalImageR);
  }

  const double startSharpenTime = getCurrTimeSec();
  if (FLAGS_sharpenning > 0.0f) {
    VLOG(1) << "Sharpening";
    std::thread sharpenThreadL(sharpenThread, &sphericalImageL);
    std::thread sharpenThreadR(sharpenThread, &sphericalImageR);
    sharpenThreadL.join();
    sharpenThreadR.join();
    if (FLAGS_save_debug_images) {
      imwriteExceptionOnFail(FLAGS_output_data_dir + "/_eqr_sideL_sharpened.png", sphericalImageL);
      imwriteExceptionOnFail(FLAGS_output_data_dir + "/_eqr_sideR_sharpened.png", sphericalImageR);
    }
  }
  const double endSharpenTime = getCurrTimeSec();

  // project the horizontal panoramas to cubemaps and composite the top
  const double startCubemapTime = getCurrTimeSec();
  if (FLAGS_cubemap_width > 0 && FLAGS_cubemap_height > 0
      && !FLAGS_output_cubemap_path.empty()) {
    LOG(INFO) << "Generating stereo cubemap";
    Mat cubemapImageL = stackOutputCubemapFaces(
        FLAGS_cubemap_format,
        convertSphericalToCubemapBicubicRemap(
          sphericalImageL,
          M_PI,
          FLAGS_cubemap_width,
          FLAGS_cubemap_height));
    Mat cubemapImageR = stackOutputCubemapFaces(
        FLAGS_cubemap_format, convertSphericalToCubemapBicubicRemap(
          sphericalImageR,
          M_PI,
          FLAGS_cubemap_width,
          FLAGS_cubemap_height));
    Mat stereoCubemap = stackVertical(vector<Mat>({cubemapImageL, cubemapImageR}));
    imwriteExceptionOnFail(FLAGS_output_cubemap_path, stereoCubemap);
  }
  const double endCubemapTime = getCurrTimeSec();

  if (FLAGS_final_eqr_width != 0 &&
      FLAGS_final_eqr_height != 0 &&
      FLAGS_final_eqr_width != FLAGS_eqr_width &&
      FLAGS_final_eqr_height != FLAGS_eqr_height / 2) {
    VLOG(1) << "Resizing before final equirect stack (for proper video size)";
    resize(
      sphericalImageL,
      sphericalImageL,
      Size(FLAGS_final_eqr_width, FLAGS_final_eqr_height / 2),
      0,
      0,
      INTER_CUBIC);
    resize(
      sphericalImageR,
      sphericalImageR,
      Size(FLAGS_final_eqr_width, FLAGS_final_eqr_height / 2),
      0,
      0,
      INTER_CUBIC);
  }

  LOG(INFO) << "Creating stereo equirectangular image";
  Mat stereoEquirect = stackVertical(vector<Mat>({sphericalImageL, sphericalImageR}));
  imwriteExceptionOnFail(FLAGS_output_equirect_path, stereoEquirect);

  if (FLAGS_enable_render_coloradjust &&
      !FLAGS_brightness_adjustment_dest.empty()) {
    LOG(INFO) << "running side brightness adjustment";
    ColorAdjustmentSampleLogger& colorSampleLogger =
      ColorAdjustmentSampleLogger::instance();

    LOG(INFO) << "# color samples = " << colorSampleLogger.samples.size();

    vector<double> sideCamBrightnessAdjustments =
      computeBrightnessAdjustmentsForSideCameras(
        rig.getSideCameraCount(), colorSampleLogger.samples);

    LOG(INFO) << "writing brightness adjustments to file: "
      << FLAGS_brightness_adjustment_dest;
    ofstream brightnessAdjustFile(FLAGS_brightness_adjustment_dest);
    if (!brightnessAdjustFile) {
      throw VrCamException(
        "file write failed: " + FLAGS_brightness_adjustment_dest);
    }
    vector<string> brightnessStrs;
    for (int i = 0; i < sideCamBrightnessAdjustments.size(); ++i) {
      brightnessStrs.push_back(to_string(sideCamBrightnessAdjustments[i]));
    }
    brightnessAdjustFile << stringJoin(",", brightnessStrs);
    brightnessAdjustFile.close();
  }

  const double endTime = getCurrTimeSec();
  VLOG(1) << "--- Runtime breakdown (sec) ---";
  VLOG(1) << "Total:\t\t\t" << endTime - startTime;
  VLOG(1) << "Spherical projection:\t" << endProjectSphericalTime - startProjectSphericalTime;
  VLOG(1) << "Side optical flow:\t\t" << opticalFlowRuntime;
  VLOG(1) << "Novel view panorama:\t" << novelViewRuntime;
  VLOG(1) << "Flow top+bottom with sides:\t" << topBottomToSideEndTime - topBottomToSideStartTime;
  VLOG(1) << "Sharpen:\t\t" << endSharpenTime - startSharpenTime;
  VLOG(1) << "Equirect -> Cubemap:\t" << endCubemapTime - startCubemapTime;
}

int main(int argc, char** argv) {
  initSurround360(argc, argv);
  renderStereoPanorama();
  return EXIT_SUCCESS;
}<|MERGE_RESOLUTION|>--- conflicted
+++ resolved
@@ -364,32 +364,6 @@
     }
   }
 
-<<<<<<< HEAD
-  // to ensure thread safety, we need to make absolutely sure there is no monkey
-  // business with STL pair + cv::Mat going out of scope, so before spawning
-  // threads we unpack the pairs.
-  vector<CameraMetadata> camModels;
-  vector<Mat> camImages;
-  for (int camIdx = 0; camIdx < camImagePairs.size(); ++camIdx) {
-    const auto& camImagePair = camImagePairs[camIdx];
-    camModels.push_back(camImagePair.first);
-    camImages.push_back(camImagePair.second);
-  }
-
-  projectionImages = vector<Mat>(camImagePairs.size(), Mat());
-  /*vector<std::thread> threads;
-  for (int camIdx = 0; camIdx < camImagePairs.size(); ++camIdx) {
-    threads.push_back(std::thread(
-      projectCamImageToSphericalThread,
-      brightnessAdjustments[camIdx],
-      &intrinsic,
-      &distCoeffs,
-      &camModels[camIdx],
-      &sideCamTransforms[camIdx],
-      &camImages[camIdx],
-      &projectionImages[camIdx]
-    ));
-=======
   projectionImages.resize(camImages.size());
   vector<std::thread> threads;
   for (int camIdx = 0; camIdx < camImages.size(); ++camIdx) {
@@ -414,30 +388,18 @@
         brightnessAdjustments[camIdx]);
     } else {
       threads.emplace_back(
-        projectCamImageToSphericalThread,
-        brightnessAdjustments[camIdx],
-        &intrinsic,
-        &distCoeffs,
+      projectCamImageToSphericalThread,
+      brightnessAdjustments[camIdx],
+      &intrinsic,
+      &distCoeffs,
         &rig.camModelArray[camIdx],
         &rig.sideCamTransforms[camIdx],
-        &camImages[camIdx],
-        &projectionImages[camIdx]
+      &camImages[camIdx],
+      &projectionImages[camIdx]
       );
-    }
->>>>>>> b84705a0
-  }
-  for (std::thread& t : threads) { t.join(); }*/
-  //[mbs]
-  for (int camIdx = 0; camIdx < camImagePairs.size(); ++camIdx) {
-      projectCamImageToSphericalThread(
-		  brightnessAdjustments[camIdx],
-		  &intrinsic,
-		  &distCoeffs,
-		  &camModels[camIdx],
-		  &sideCamTransforms[camIdx],
-		  &camImages[camIdx],
-		  &projectionImages[camIdx]);
-  }
+  }
+  }
+  for (std::thread& t : threads) { t.join(); }
 
   if (FLAGS_save_debug_images) {
     for (int camIdx = 0; camIdx < rig.getSideCameraCount(); ++camIdx) {
@@ -871,11 +833,11 @@
       -(M_PI / 2.0f - poleCameraFovRadians / 2.0f));
   } else {
     CameraMetadata bottom = getBottomCamModel(rig.camModelArrayWithTop);
-    *bottomSpherical = bicubicRemapFisheyeToSpherical(
+  *bottomSpherical = bicubicRemapFisheyeToSpherical(
       bottom,
-      bottomImage,
-      Size(
-        FLAGS_eqr_width,
+    bottomImage,
+    Size(
+      FLAGS_eqr_width,
         FLAGS_eqr_height * (bottom.fisheyeFovDegrees / 2.0f) / 180.0f));
   }
 
@@ -927,11 +889,11 @@
       M_PI / 2.0f - poleCameraFovRadians / 2.0f);
   } else {
     CameraMetadata top = getTopCamModel(rig.camModelArrayWithTop);
-    *topSpherical = bicubicRemapFisheyeToSpherical(
+  *topSpherical = bicubicRemapFisheyeToSpherical(
       top,
-      topImage,
-      Size(
-        FLAGS_eqr_width,
+    topImage,
+    Size(
+      FLAGS_eqr_width,
         FLAGS_eqr_height * (top.fisheyeFovDegrees / 2.0f) / 180.0f));
 
   }
@@ -993,7 +955,7 @@
     FLAGS_enable_render_coloradjust;
 
   RigDescription rig(FLAGS_rig_json_file, FLAGS_new_rig_format);
-  
+
   // prepare the bottom camera(s) by doing pole removal and projections in a thread.
   // will join that thread as late as possible.
   Mat bottomSpherical;
