--- conflicted
+++ resolved
@@ -465,7 +465,6 @@
 
 ### TestRenderStereoMovie ###
 
-<<<<<<< HEAD
 # ADD_EXECUTABLE(
 #   TestRenderStereoMovie
 #   source/test/TestRenderStereoMovie.cpp
@@ -480,19 +479,3 @@
 #   ${OpenCV_LIBS}
 #   ${PLATFORM_SPECIFIC_LIBS}
 # )
-=======
-ADD_EXECUTABLE(
-  TestRenderStereoMovie
-  source/test/TestRenderStereoMovie.cpp
-)
-TARGET_COMPILE_FEATURES(TestRenderStereoMovie PRIVATE cxx_range_for)
-TARGET_LINK_LIBRARIES(
-  TestRenderStereoMovie
-  LibVrCamera
-  LibJSON
-  glog
-  gflags
-  ${OpenCV_LIBS}
-  ${PLATFORM_SPECIFIC_LIBS}
-)
->>>>>>> fe79d00c
